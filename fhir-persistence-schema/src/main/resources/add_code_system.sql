-------------------------------------------------------------------------------
-- (C) Copyright IBM Corp. 2016, 2020
--
-- SPDX-License-Identifier: Apache-2.0
-------------------------------------------------------------------------------

-- ----------------------------------------------------------------------------
-- Procedure to add a new code system in a thread-safe way
-- ----------------------------------------------------------------------------
    ( IN p_code_system_name  VARCHAR(255 OCTETS),
     OUT p_code_system_id        INT)
    LANGUAGE SQL
    MODIFIES SQL DATA
BEGIN

  DECLARE v_not_found              INT   DEFAULT 0;
  DECLARE v_duplicate              INT   DEFAULT 0;
  DECLARE c_duplicate CONDITION FOR SQLSTATE '23505';
  DECLARE CONTINUE HANDLER FOR NOT FOUND          SET v_not_found = 1;
  DECLARE CONTINUE HANDLER FOR c_duplicate        SET v_duplicate = 1;

<<<<<<< HEAD
=======
  -- Stop right here if we don't have a valid tenant
  IF (fhir_admin.sv_tenant_id IS NULL) THEN
  	SIGNAL SQLSTATE '99401' SET MESSAGE_TEXT = 'NOT AUTHORIZED: INVALID TENANT ID OR TENANT KEY';
  END IF;
  
>>>>>>> 335bdaf1
  -- See if we already have it
  SELECT code_system_id INTO p_code_system_id
    FROM {{SCHEMA_NAME}}.code_systems
   WHERE code_system_name = p_code_system_name;

  -- Create the resource if we don't have it already (set by the continue handler)
  IF v_not_found = 1
  THEN
    VALUES NEXT VALUE FOR {{SCHEMA_NAME}}.fhir_ref_sequence INTO p_code_system_id;
    INSERT INTO {{SCHEMA_NAME}}.code_systems (mt_id, code_system_id, code_system_name)
         VALUES ({{ADMIN_SCHEMA_NAME}}.sv_tenant_id, p_code_system_id, p_code_system_name);

    -- remember that we have a concurrent system...so there is a possibility
    -- that another thread snuck in before us and created the code system. This
    -- is easy to handle, just turn around and read it again
    IF v_duplicate = 1
    THEN
      SELECT code_system_id INTO p_code_system_id
        FROM {{SCHEMA_NAME}}.code_systems
       WHERE code_system_name = p_code_system_name;
    END IF;
  END IF;

END
<|MERGE_RESOLUTION|>--- conflicted
+++ resolved
@@ -18,15 +18,7 @@
   DECLARE c_duplicate CONDITION FOR SQLSTATE '23505';
   DECLARE CONTINUE HANDLER FOR NOT FOUND          SET v_not_found = 1;
   DECLARE CONTINUE HANDLER FOR c_duplicate        SET v_duplicate = 1;
-
-<<<<<<< HEAD
-=======
-  -- Stop right here if we don't have a valid tenant
-  IF (fhir_admin.sv_tenant_id IS NULL) THEN
-  	SIGNAL SQLSTATE '99401' SET MESSAGE_TEXT = 'NOT AUTHORIZED: INVALID TENANT ID OR TENANT KEY';
-  END IF;
   
->>>>>>> 335bdaf1
   -- See if we already have it
   SELECT code_system_id INTO p_code_system_id
     FROM {{SCHEMA_NAME}}.code_systems
