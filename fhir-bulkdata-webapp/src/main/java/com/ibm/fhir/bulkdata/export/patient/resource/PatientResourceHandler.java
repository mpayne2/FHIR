--- conflicted
+++ resolved
@@ -60,12 +60,8 @@
         // No Operation
     }
 
-<<<<<<< HEAD
-    public void register(ExportTransientUserData chunkData, BulkDataContext ctx, FHIRPersistence fhirPersistence, int pageSize, Class<? extends Resource> resourceType, Map<Class<? extends Resource>,
-=======
     public void register(ExportTransientUserData chunkData, BulkDataContext ctx, FHIRPersistence fhirPersistence,
             int pageSize, Class<? extends Resource> resourceType, Map<Class<? extends Resource>,
->>>>>>> 8507138a
             List<Map<String, List<String>>>> searchParametersForResoureTypes, String provider) {
         this.chunkData = chunkData;
         this.ctx = ctx;
@@ -126,67 +122,9 @@
             }
             searchContext.setPageSize(pageSize);
 
-<<<<<<< HEAD
-            for (String compartmentSearchCriteria : compartmentSearchCriterias) {
-                HashMap<String, List<String>> queryTmpParameters = new HashMap<>();
-                queryTmpParameters.putAll(queryParameters);
-
-                queryTmpParameters.put(compartmentSearchCriteria, Arrays.asList(String.join(",", patientIds)));
-                searchContext = SearchUtil.parseQueryParameters(resourceType, queryTmpParameters);
-
-                do {
-                    searchContext.setPageSize(pageSize);
-                    searchContext.setPageNumber(compartmentPageNum);
-
-                    FHIRPersistenceContext persistenceContext = FHIRPersistenceContextFactory.createPersistenceContext(null, searchContext);
-
-                    Date startTime = new Date(System.currentTimeMillis());
-                    List<Resource> resources = fhirPersistence.search(persistenceContext, resourceType).getResource();
-                    compartmentPageNum++;
-
-                    for (Resource res : resources) {
-                        if (res == null || (isDoDuplicationCheck && loadedResourceIds.contains(res.getId()))) {
-                            continue;
-                        }
-                        try {
-                            // No need to fill buffer for parquet because we're letting spark write to COS;
-                            // we don't need to control the Multi-part upload like in the NDJSON case
-                            if (!FHIRMediaType.APPLICATION_PARQUET.equals(ctx.getFhirExportFormat())) {
-                                if (dto != null) {
-                                    dto.addResource(res);
-                                }
-                                FHIRGenerator.generator(Format.JSON).generate(res, chunkData.getBufferStream());
-                                chunkData.getBufferStream().write(ConfigurationFactory.getInstance().getEndOfFileDelimiter(ctx.getSource()));
-                            }
-                            resSubTotal++;
-                            if (isDoDuplicationCheck) {
-                                loadedResourceIds.add(res.getId());
-                            }
-                        } catch (FHIRGeneratorException e) {
-                            if (res.getId() != null) {
-                                logger.log(Level.WARNING, "fillChunkDataBuffer: Error while writing resources with id '"
-                                        + res.getId() + "'", e);
-                            } else {
-                                logger.log(Level.WARNING, "fillChunkDataBuffer: Error while writing resources with unknown id", e);
-                            }
-                        } catch (IOException e) {
-                            logger.warning("fillChunkDataBuffer: chunkDataBuffer written error!");
-                            throw e;
-                        }
-                    }
-
-                    if (auditLogger.shouldLog() && resources != null) {
-                        Date endTime = new Date(System.currentTimeMillis());
-                        auditLogger.logSearchOnExport(ctx.getPartitionResourceType(), queryParameters, resources.size(), startTime, endTime, Response.Status.OK, "StorageProvider@" + provider, "BulkDataOperator");
-                    }
-                } while (searchContext.getLastPageNumber() >= compartmentPageNum);
-                compartmentPageNum = 1;
-            }
-=======
             do {
                 searchContext.setPageNumber(compartmentPageNum);
                 FHIRPersistenceContext persistenceContext = FHIRPersistenceContextFactory.createPersistenceContext(null, searchContext);
->>>>>>> 8507138a
 
                 Date startTime = new Date(System.currentTimeMillis());
                 List<Resource> resources = fhirPersistence.search(persistenceContext, resourceType).getResource();
@@ -204,18 +142,6 @@
                     auditLogger.logSearchOnExport(ctx.getPartitionResourceType(), queryParameters, resources.size(), startTime, endTime,
                             Response.Status.OK, "StorageProvider@" + provider, "BulkDataOperator");
                 }
-<<<<<<< HEAD
-            } catch (IOException e) {
-                logger.warning("fillChunkPatientDataBuffer: chunkDataBuffer written error!");
-                throw e;
-            }
-        }
-        chunkData.addCurrentUploadResourceNum(resSubTotal);
-        chunkData.addTotalResourcesNum(resSubTotal);
-        if (logger.isLoggable(Level.FINE)) {
-            logger.fine("fillChunkPatientDataBuffer: Processed resources - '" + resSubTotal + "' Bufferred data size - '" + chunkData.getBufferStream().size() + "'");
-        }
-=======
                 compartmentPageNum++;
             } while (compartmentPageNum <= searchContext.getLastPageNumber());
             compartmentPageNum = 1;
@@ -225,6 +151,5 @@
                 && indexOfCurrentTypeFilter < searchParametersForResoureTypes.get(resourceType).size());
 
         return results;
->>>>>>> 8507138a
     }
 }