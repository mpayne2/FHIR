--- conflicted
+++ resolved
@@ -194,12 +194,8 @@
         searchContext.setPageSize(pageSize);
         searchContext.setPageNumber(pageNum);
 
-<<<<<<< HEAD
-=======
         ReadResultDTO dto = new ReadResultDTO();
->>>>>>> 8507138a
-
-        ReadResultDTO dto = new ReadResultDTO();
+
         // Note we're already running inside a transaction (started by the Javabatch framework)
         // so this txn will just wrap it...the commit won't happen until the checkpoint
         FHIRTransactionHelper txn = new FHIRTransactionHelper(fhirPersistence.getTransaction());
@@ -240,38 +236,17 @@
 //                chunkData.setLastPageNum(searchContext.getLastPageNumber());
             }
 
-<<<<<<< HEAD
-            resourceType = ModelSupport.getResourceType(ctx.getPartitionResourceType());
-
-            if (resources != null && !resources.isEmpty()) {
-=======
             if (patientResources != null && !patientResources.isEmpty()) {
->>>>>>> 8507138a
                 if (logger.isLoggable(Level.FINE)) {
                     logger.fine("readItem[" + ctx.getPartitionResourceType() + "]: loaded " + patientResources.size() + " patients");
                 }
 
-<<<<<<< HEAD
-                List<String> patientIds = resources.stream()
-                            .filter(item -> item.getId() != null)
-                            .map(item -> "Patient/" + item.getId())
-=======
                 List<String> patientIds = patientResources.stream()
                             .map(item -> item.getId())
->>>>>>> 8507138a
                             .collect(Collectors.toList());
 
                 if (!patientIds.isEmpty()) {
                     handler.register(chunkData, ctx, fhirPersistence, pageSize, resourceType, searchParametersForResoureTypes, ctx.getSource());
-<<<<<<< HEAD
-                    if ("Patient".equals(ctx.getPartitionResourceType())) {
-                        handler.fillChunkPatientDataBuffer(resources);
-                        dto.setResources(resources);
-                    } else {
-                        dto = new ReadResultDTO();
-                        handler.fillChunkDataBuffer(patientIds, dto);
-                    }
-=======
 
                     List<Resource> resources = Patient.class.isAssignableFrom(resourceType) ?
                             patientResources : handler.executeSearch(patientIds);
@@ -279,7 +254,6 @@
                         dto.setResources(resources);
                     }
                     handler.fillChunkData(ctx.getFhirExportFormat(), chunkData, resources);
->>>>>>> 8507138a
                 }
             } else {
                 logger.fine("readItem: End of reading!");
