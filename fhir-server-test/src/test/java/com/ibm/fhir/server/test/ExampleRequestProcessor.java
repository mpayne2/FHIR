/**
 * (C) Copyright IBM Corp. 2019
 *
 * SPDX-License-Identifier: Apache-2.0
 */

package com.ibm.fhir.server.test;

import static org.testng.Assert.assertEquals;

import javax.ws.rs.client.Entity;
import javax.ws.rs.client.WebTarget;
import javax.ws.rs.core.Response;

import com.ibm.fhir.config.FHIRConfiguration;
import com.ibm.fhir.core.FHIRMediaType;
import com.ibm.fhir.model.resource.Resource;
import com.ibm.fhir.model.spec.test.DriverMetrics;
import com.ibm.fhir.model.spec.test.IExampleProcessor;
import com.ibm.fhir.model.util.FHIRUtil;
import com.ibm.fhir.model.util.test.ResourceComparatorVisitor;
import com.ibm.fhir.persistence.util.ResourceFingerprintVisitor;
import com.ibm.fhir.persistence.util.SaltHash;

/**
<<<<<<< HEAD
 * Exercises the FHIR REST API. Create is called for each resource, then the
 * resource is retrieved with a GET and its fingerprint is compared with the
 * original to verify its integrity.
 * 
 * Fingerprinting is used for the comparison because the FHIR server adds
 * additional (meta) content, which is ignored when the fingerprint is
 * computed.
 * 
 * @author rarnold
 *
=======
 * Implementation of the ExampleProcessor
>>>>>>> 4eef791d
 */
public class ExampleRequestProcessor implements IExampleProcessor {
    private final FHIRServerTestBase base;

    // The id of the tenant to use in each FHIR server request
    private final String tenantId;

    // Some simple intrumentation (optional)
    private final DriverMetrics metrics;

    // Read (GET) multiplier for more interesting (simple) performance checks.
    private final int readIterations;
    
    // Target (once configured) can be shared amongst threads
    private final WebTarget target;
    
    /**
     * Public constructor
     * @param base
     * @param tenantId
     * @param metrics
     * @param readIterations
     */
    public ExampleRequestProcessor(FHIRServerTestBase base, String tenantId, DriverMetrics metrics, int readIterations) {
        this.base = base;
        this.tenantId = tenantId;
        this.metrics = metrics;
        this.readIterations = readIterations;
        this.target = base.getWebTarget();
    }

<<<<<<< HEAD
    /* (non-Javadoc)
     * @see com.ibm.watson.health.fhir.model.spec.test.IExampleProcessor#process(java.lang.String, com.ibm.watson.health.fhir.model.resource.Resource)
     */
=======
>>>>>>> 4eef791d
    @Override
    public void process(String jsonFile, Resource resource) throws Exception {
        
        // clear the id value from the example so we can assign our own
        resource = resource.toBuilder().id(null).build();
        
        // Compute a fingerprint which can be used to check the consistency of the
        // resource we read back from FHIR
        ResourceFingerprintVisitor v = new ResourceFingerprintVisitor();
        resource.accept(resource.getClass().getSimpleName(), v);

        String resourceTypeName = FHIRUtil.getResourceTypeName(resource);

        // Build a new resource and then call the 'create' API.
        long postStart = System.nanoTime();
        Entity<Resource> entity = Entity.entity(resource, FHIRMediaType.APPLICATION_FHIR_JSON);
        Response response = target.path(resourceTypeName).request().header(FHIRConfiguration.DEFAULT_TENANT_ID_HEADER_NAME, tenantId).post(entity, Response.class);
        base.assertResponse(response, Response.Status.CREATED.getStatusCode());
        long postEnd = System.nanoTime();
        metrics.addPostTime((postEnd - postStart) / DriverMetrics.NANOS_MS);

        // Get the logical id value.
        String logicalId = base.getLocationLogicalId(response);

        // Next, call the 'read' API to retrieve the new resource and verify it. We
        // can repeat this a number of times to help get some more useful performance numbers
        for (int i=0; i<this.readIterations; i++) {
            postEnd = System.nanoTime(); // update for each iteration
            response = target.path(resourceTypeName + "/" + logicalId).request(FHIRMediaType.APPLICATION_FHIR_JSON).header(FHIRConfiguration.DEFAULT_TENANT_ID_HEADER_NAME, tenantId).get();
            base.assertResponse(response, Response.Status.OK.getStatusCode());
            metrics.addGetTime((System.nanoTime() - postEnd) / DriverMetrics.NANOS_MS);
        }

        // Now...do we need some reflection here?
        Resource responseResource = response.readEntity(resource.getClass());

        // Now we can check what we sent equals what we got back (minus the meta changes)
        // making sure to seed the visitor with the same salt we used above
        SaltHash baseline = v.getSaltAndHash();
        ResourceFingerprintVisitor v2 = new ResourceFingerprintVisitor(baseline);
        responseResource.accept(responseResource.getClass().getSimpleName(), v2);

        SaltHash responseHash = v2.getSaltAndHash();
        
        if (!responseHash.equals(baseline)) {
            // Use the ResourceComparatorVisitor to provide some detail about what's different
            ResourceComparatorVisitor originals = new ResourceComparatorVisitor();
            resource.accept(resource.getClass().getSimpleName(), originals);
            
            ResourceComparatorVisitor others = new ResourceComparatorVisitor();
            responseResource.accept(responseResource.getClass().getSimpleName(), others);
            
            // Perform a bi-directional comparison of values in the maps
            ResourceComparatorVisitor.compare(originals.getValues(), others.getValues());

            // throw the error so it is handled by the test framework
            assertEquals(responseHash, baseline);
        }
    }
}<|MERGE_RESOLUTION|>--- conflicted
+++ resolved
@@ -23,7 +23,6 @@
 import com.ibm.fhir.persistence.util.SaltHash;
 
 /**
-<<<<<<< HEAD
  * Exercises the FHIR REST API. Create is called for each resource, then the
  * resource is retrieved with a GET and its fingerprint is compared with the
  * original to verify its integrity.
@@ -31,12 +30,7 @@
  * Fingerprinting is used for the comparison because the FHIR server adds
  * additional (meta) content, which is ignored when the fingerprint is
  * computed.
- * 
- * @author rarnold
  *
-=======
- * Implementation of the ExampleProcessor
->>>>>>> 4eef791d
  */
 public class ExampleRequestProcessor implements IExampleProcessor {
     private final FHIRServerTestBase base;
@@ -68,12 +62,6 @@
         this.target = base.getWebTarget();
     }
 
-<<<<<<< HEAD
-    /* (non-Javadoc)
-     * @see com.ibm.watson.health.fhir.model.spec.test.IExampleProcessor#process(java.lang.String, com.ibm.watson.health.fhir.model.resource.Resource)
-     */
-=======
->>>>>>> 4eef791d
     @Override
     public void process(String jsonFile, Resource resource) throws Exception {
         
