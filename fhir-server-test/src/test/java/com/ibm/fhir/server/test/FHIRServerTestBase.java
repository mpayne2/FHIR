--- conflicted
+++ resolved
@@ -1,10 +1,5 @@
-<<<<<<< HEAD
-/*
+/**
  * (C) Copyright IBM Corp. 2017,2019
-=======
-/**
- * (C) Copyright IBM Corp. 2017,2018,2019
->>>>>>> ef31e1de
  *
  * SPDX-License-Identifier: Apache-2.0
  */
@@ -56,21 +51,12 @@
 import com.ibm.fhir.model.resource.Resource;
 import com.ibm.fhir.model.type.Extension;
 import com.ibm.fhir.model.type.HumanName;
-<<<<<<< HEAD
 import com.ibm.fhir.model.type.code.IssueSeverity;
 import com.ibm.fhir.model.type.code.IssueType;
 import com.ibm.fhir.model.type.code.RestfulCapabilityMode;
 import com.ibm.fhir.model.type.code.SystemRestfulInteraction;
 import com.ibm.fhir.model.type.code.TypeRestfulInteraction;
-=======
-import com.ibm.fhir.model.type.IssueSeverity;
-import com.ibm.fhir.model.type.IssueType;
-import com.ibm.fhir.model.type.RestfulCapabilityMode;
-import com.ibm.fhir.model.type.SystemRestfulInteraction;
-import com.ibm.fhir.model.type.TypeRestfulInteraction;
->>>>>>> ef31e1de
 import com.ibm.fhir.validation.FHIRValidator;
-import com.ibm.fhir.persistence.test.common.FHIRModelTestBase;
 
 /**
  * Base class for fhir-server unit tests.
@@ -209,12 +195,8 @@
                 .decode(getProperty(properties, FHIRClient.PROPNAME_TRUSTSTORE_PASSWORD, DEFAULT_TRUSTSTORE_PASSWORD));
         ksLocation = getProperty(properties, FHIRClient.PROPNAME_KEYSTORE_LOCATION, DEFAULT_KEYSTORE_LOCATION);
         ksPassword = FHIRUtilities
-<<<<<<< HEAD
                 .decode(getProperty(properties, FHIRClient.PROPNAME_KEYSTORE_PASSWORD , DEFAULT_KEYSTORE_PASSWORD));
-=======
-                .decode(getProperty(properties, FHIRClient.PROPNAME_KEYSTORE_LOCATION, DEFAULT_KEYSTORE_PASSWORD));
-
->>>>>>> ef31e1de
+
     }
 
     /**
@@ -577,6 +559,20 @@
         return null;
     }
 
+    protected String[] getLocationURITokens(String locationURI) {
+        String[] temp = locationURI.split("/");
+        String[] tokens;
+        if (temp.length > 4) {
+            tokens = new String[4];
+            for (int i = 0; i < 4; i++) {
+                tokens[i] = temp[temp.length - 4 + i];
+            }
+        } else {
+            tokens = temp;
+        }
+        return tokens;
+    }
+    
     protected Patient setUniqueFamilyName(Patient patient, String uniqueName) {
         List<com.ibm.fhir.model.type.String> familyList = new ArrayList<com.ibm.fhir.model.type.String>();
         familyList.add(string(uniqueName));
