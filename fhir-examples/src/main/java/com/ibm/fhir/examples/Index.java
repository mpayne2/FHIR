--- conflicted
+++ resolved
@@ -1,5 +1,5 @@
 /*
- * (C) Copyright IBM Corp. 2019, 2020
+ * (C) Copyright IBM Corp. 2019
  *
  * SPDX-License-Identifier: Apache-2.0
  */
@@ -14,33 +14,16 @@
     /**
      * All examples in all formats
      */
-<<<<<<< HEAD
-    ALL("/spec-json.txt",
-        "/spec-xml.txt",
-        "/ibm-json.txt",
-        "/ibm-xml.txt",
-        "/profiles-fhir-ig-carin-bb-json.txt",
-        "/profiles-fhir-ig-carin-bb-xml.txt",
-=======
     ALL("/spec-json.txt", "/ibm-json.txt", "/spec-xml.txt", "/ibm-xml.txt",
         "/profiles-carin-bb-json.txt", "/profiles-carin-bb-xml.txt",
         "/profiles-pdex-formulary-json.txt", "/profiles-pdex-formulary-xml.txt",
->>>>>>> 5e76e07c
         "/profiles-pdex-plan-net-json.txt"),
 
     /**
      * All JSON examples
      */
-<<<<<<< HEAD
-    ALL_JSON("/spec-json.txt",
-             "/ibm-json.txt",
-             "/profiles-fhir-ig-us-core-json.txt",
-             "/profiles-fhir-ig-carin-bb-json.txt",
-             "/profiles-pdex-plan-net-json.txt"),
-=======
     ALL_JSON("/spec-json.txt", "/ibm-json.txt",
              "/profiles-carin-bb-json.txt", "/profiles-pdex-formulary-json.txt", "/profiles-pdex-plan-net-json.txt"),
->>>>>>> 5e76e07c
 
     /**
      * Small mix of spec and IBM examples used for unit tests to keep build times short
@@ -83,33 +66,13 @@
     IBM_XML("/ibm-xml.txt"),
 
     /**
-     * Carin BB Implementation Guides examples in JSON
+     * Implementation Guides examples in JSON
      */
-<<<<<<< HEAD
-    PROFILES_CARIN_BB_JSON("/profiles-fhir-ig-carin-bb-json.txt"),
-    PROFILES_CARIN_BB_XML("/profiles-fhir-ig-carin-bb-xml.txt"),
+    PROFILES_CARIN_BB_JSON("/profiles-carin-bb-json.txt"),
 
     /**
-     * Implementation Guides examples in JSON
+     * Implementation Guides examples in XML
      */
-    PROFILES_PDEX_PLAN_NET_JSON("/profiles-pdex-plan-net-json.txt"),
-=======
-    PROFILES_CARIN_BB_JSON("/profiles-carin-bb-json.txt"),
->>>>>>> 5e76e07c
-
-    /**
-     * US Core Examples in XML and JSON
-     */
-<<<<<<< HEAD
-    PROFILES_US_CORE_JSON("/profiles-fhir-ig-us-core-json.txt"),
-    PROFILES_US_CORE_XML("/profiles-fhir-ig-us-core-xml.txt"),
-
-    /**
-     * Davinci PDEX Formulary Implementation Guides examples in XML and JSON
-     */
-    PROFILES_DAVINCI_PDEX_FORMULARY_JSON("/profiles-fhir-ig-davinci-pdex-formulary-json.txt"),
-    PROFILES_DAVINCI_PDEX_FORMULARY_XML("/profiles-fhir-ig-davinci-pdex-formulary-xml.txt"),
-=======
     PROFILES_CARIN_BB_XML("/profiles-carin-bb-xml.txt"),
 
     /**
@@ -126,32 +89,16 @@
      * Implementation Guides examples in JSON
      */
     PROFILES_PDEX_PLAN_NET_JSON("/profiles-pdex-plan-net-json.txt"),
->>>>>>> 5e76e07c
 
     /**
      * Implementation Guides examples in JSON
      */
-<<<<<<< HEAD
-    ALL_PROFILES_JSON(
-        "/profiles-fhir-ig-us-core-json.txt",
-        "/profiles-fhir-ig-carin-bb-json.txt",
-        "/profiles-fhir-ig-davinci-pdex-formulary-json.txt",
-        "/profiles-pdex-plan-net-json.txt"),
-=======
     ALL_PROFILES_JSON("/profiles-carin-bb-json.txt", "/profiles-pdex-formulary-json.txt", "/profiles-pdex-plan-net-json.txt"),
->>>>>>> 5e76e07c
 
     /**
      * Implementation Guides examples in XML
      */
-<<<<<<< HEAD
-    ALL_PROFILES_XML(
-        "/profiles-fhir-ig-us-core-xml.txt",
-        "/profiles-fhir-ig-carin-bb-xml.txt",
-        "/profiles-fhir-ig-davinci-pdex-formulary-xml.txt"),
-=======
     ALL_PROFILES_XML("/profiles-carin-bb-xml.txt", "/profiles-pdex-formulary-xml.txt"),
->>>>>>> 5e76e07c
 
     /**
      * Bulk Data Location examples in JSON
