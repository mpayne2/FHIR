/*
 * (C) Copyright IBM Corp. 2016, 2021
 *
 * SPDX-License-Identifier: Apache-2.0
 */

package com.ibm.fhir.search.util;

import java.io.FileNotFoundException;
import java.math.BigDecimal;
import java.net.URISyntaxException;
import java.net.URLEncoder;
import java.text.Normalizer;
import java.text.Normalizer.Form;
import java.util.ArrayList;
import java.util.Arrays;
import java.util.Collection;
import java.util.Collections;
import java.util.HashMap;
import java.util.HashSet;
import java.util.LinkedHashMap;
import java.util.LinkedHashSet;
import java.util.List;
import java.util.Map;
import java.util.Map.Entry;
import java.util.Set;
import java.util.logging.Level;
import java.util.logging.Logger;
import java.util.stream.Collectors;

import com.ibm.fhir.config.FHIRConfigHelper;
import com.ibm.fhir.config.FHIRConfiguration;
import com.ibm.fhir.config.FHIRRequestContext;
import com.ibm.fhir.config.PropertyGroup;
import com.ibm.fhir.config.PropertyGroup.PropertyEntry;
import com.ibm.fhir.core.FHIRConstants;
import com.ibm.fhir.model.resource.CodeSystem;
import com.ibm.fhir.model.resource.CodeSystem.Concept;
import com.ibm.fhir.model.resource.Resource;
import com.ibm.fhir.model.resource.SearchParameter;
import com.ibm.fhir.model.resource.SearchParameter.Component;
import com.ibm.fhir.model.resource.ValueSet;
import com.ibm.fhir.model.type.Canonical;
import com.ibm.fhir.model.type.Code;
import com.ibm.fhir.model.type.Reference;
import com.ibm.fhir.model.type.Uri;
import com.ibm.fhir.model.type.code.IssueSeverity;
import com.ibm.fhir.model.type.code.IssueType;
import com.ibm.fhir.model.type.code.ResourceType;
import com.ibm.fhir.model.type.code.SearchComparator;
import com.ibm.fhir.model.type.code.SearchModifierCode;
import com.ibm.fhir.model.type.code.SearchParamType;
import com.ibm.fhir.model.util.FHIRUtil;
import com.ibm.fhir.model.util.JsonSupport;
import com.ibm.fhir.model.util.ModelSupport;
import com.ibm.fhir.path.FHIRPathNode;
import com.ibm.fhir.path.evaluator.FHIRPathEvaluator;
import com.ibm.fhir.path.evaluator.FHIRPathEvaluator.EvaluationContext;
import com.ibm.fhir.path.exception.FHIRPathException;
import com.ibm.fhir.search.SearchConstants;
import com.ibm.fhir.search.SearchConstants.Modifier;
import com.ibm.fhir.search.SearchConstants.Prefix;
import com.ibm.fhir.search.SearchConstants.Type;
import com.ibm.fhir.search.SummaryValueSet;
import com.ibm.fhir.search.TotalValueSet;
import com.ibm.fhir.search.compartment.CompartmentUtil;
import com.ibm.fhir.search.context.FHIRSearchContext;
import com.ibm.fhir.search.context.FHIRSearchContextFactory;
import com.ibm.fhir.search.date.DateTimeHandler;
import com.ibm.fhir.search.exception.FHIRSearchException;
import com.ibm.fhir.search.exception.SearchExceptionUtil;
import com.ibm.fhir.search.parameters.InclusionParameter;
import com.ibm.fhir.search.parameters.ParametersMap;
import com.ibm.fhir.search.parameters.ParametersUtil;
import com.ibm.fhir.search.parameters.QueryParameter;
import com.ibm.fhir.search.parameters.QueryParameterValue;
import com.ibm.fhir.search.parameters.cache.TenantSpecificSearchParameterCache;
import com.ibm.fhir.search.reference.value.CompartmentReference;
import com.ibm.fhir.search.sort.Sort;
import com.ibm.fhir.search.uri.UriBuilder;
import com.ibm.fhir.search.util.ReferenceValue.ReferenceType;
import com.ibm.fhir.term.util.CodeSystemSupport;
import com.ibm.fhir.term.util.ValueSetSupport;

/**
 * Search Utility<br>
 * This class uses FHIRPath Expressions (and currently does not support XPath)
 * and uses init to activate the Parameters/Compartments/ValueTypes components.
 */
public class SearchUtil {
    private static final String CLASSNAME = SearchUtil.class.getName();
    private static final Logger log = Logger.getLogger(CLASSNAME);

    // Logging Strings
    private static final String EXTRACT_PARAMETERS_LOGGING = "extractParameterValues: [%s] [%s]";
    private static final String NO_TENANT_SP_MAP_LOGGING =
            "No tenant-specific search parameters found for tenant '%s'; trying %s ";
    private static final String UNSUPPORTED_EXCEPTION =
            "Search Parameter includes an unsupported operation or bad expression : [%s] [%s] [%s]";

    // Exception Strings
    private static final String SEARCH_PARAMETER_NOT_FOUND = "Search parameter '%s' for resource type '%s' was not found.";
    private static final String MODIFIER_NOT_ALLOWED_WITH_CHAINED_EXCEPTION = "Modifier: '%s' not allowed on chained parameter";
    private static final String TYPE_NOT_ALLOWED_WITH_CHAINED_PARAMETER_EXCEPTION =
            "Type: '%s' not allowed on chained parameter";
    private static final String SEARCH_PARAMETER_MODIFIER_NAME =
            "Search parameter: '%s' must have resource type name modifier";
    private static final String INVALID_TARGET_TYPE_EXCEPTION = "Invalid target type for the Inclusion Parameter.";
    private static final String UNSUPPORTED_EXPR_NULL =
            "An empty expression is found or the parameter type is unsupported [%s][%s]";
    private static final String MODIFIYERRESOURCETYPE_NOT_ALLOWED_FOR_RESOURCETYPE =
            "Modifier resource type [%s] is not allowed for search parameter [%s] of resource type [%s].";
    private static final String DIFFERENT_MODIFIYERRESOURCETYPES_FOUND_FOR_RESOURCETYPES =
            "Different Modifier resource types are found for search parameter [%s] of the to-be-searched resource types.";
    private static final String INCORRECT_NUMBER_OF_COMPONENTS_FOR_REVERSE_CHAIN_SEARCH =
            "An incorrect number of components were specified for '_has' (reverse chain) search.";
    private static final String INVALID_RESOURCE_TYPE_FOR_REVERSE_CHAIN_SEARCH =
            "Resource type '%s' is not valid for '_has' (reverse chain) search.";
    private static final String PARAMETER_TYPE_NOT_REFERENCE_FOR_REVERSE_CHAIN_SEARCH =
            "Search parameter '%s' is not of type reference for '_has' (reverse chain) search.";
    private static final String TARGET_TYPE_OF_REFERENCE_PARAMETER_NOT_VALID_FOR_REVERSE_CHAIN_SEARCH =
            "Search parameter '%s' target types do not include expected type '%s' for '_has' (reverse chain) search.";
    private static final String LOGICAL_ID_VALUE_NOT_ALLOWED_FOR_REFERENCE_SEARCH =
            "Search parameter '%s' with value '%s' must have resource type name modifier.";

    // Other Constants
    private static final String SEARCH_PARAM_COMBINATION_ANY = "*";
    private static final String SEARCH_PARAM_COMBINATION_DELIMITER = "\\+";
    private static final String SEARCH_PROPERTY_TYPE_INCLUDE = "_include";
    private static final String SEARCH_PROPERTY_TYPE_REVINCLUDE = "_revinclude";
    private static final String HAS_DELIMITER = SearchConstants.COLON_DELIMITER_STR + SearchConstants.HAS + SearchConstants.COLON_DELIMITER_STR;

    // compartment parameter reference which can be ignore
    private static final String COMPARTMENT_PARM_DEF = "{def}";

    private static final String IBM_COMPOSITE_PREFIX = "ibm_composite_";

    // The functionality is split into a new class.
    private static final Sort sort = new Sort();

    /*
     * This is our in-memory cache of SearchParameter objects. The cache is organized at the top level by tenant-id,
     * with the built-in (FHIR spec-defined) SearchParameters stored under the "built-in" pseudo-tenant-id.
     * SearchParameters contained in the default tenant's extension-search-parameters.json file are stored under the
     * "default" tenant-id, and other tenants' SearchParameters (defined in their tenant-specific
     * extension-search-parameters.json files) will be stored under their respective tenant-ids as well. The objects
     * stored in our cache are of type CachedObjectHolder, with each one containing a Map<String, Map<String,
     * SearchParameter>>. This map is keyed by resource type (simple name, e.g. "Patient"). Each object stored in this
     * map contains the SearchParameters for that resource type, keyed by SearchParameter name (e.g. "_lastUpdated").
     * When getSearchParameter(resourceType, name) is called, we'll need to first search in the current tenant's map,
     * then if not found, look in the "built-in" tenant's map. Also, when getSearchParameters(resourceType) is called,
     * we'll need to return a List that contains SearchParameters from the current tenant's map (if present) plus those
     * contained in the "built-in" tenant's map as well.
     */
    private static TenantSpecificSearchParameterCache searchParameterCache = new TenantSpecificSearchParameterCache();

    private SearchUtil() {
        // No Operation
        // Hides the Initialization
    }

    /**
     * Initializes the various services related to Search and pre-caches.
     * <br>
     * Loads the class in the classloader to initialize static members. Call this
     * before using the class in order to
     * avoid a slight performance hit on first use.
     */
    public static void init() {
        // Inherently the searchParameterCache is loaded.

        // Loads the Compartments
        CompartmentUtil.init();

        // Loads the Parameters into a map
        ParametersUtil.init();
    }

    /**
     * Retrieves user-defined SearchParameters associated with the specified
     * resource type and current tenant id.
     *
     * @param resourceType
     *     the resource type for which user-defined SearchParameters will be returned
     * @return a list of user-defined SearchParameters associated with the specified resource type
     * @throws Exception
     */
    protected static List<SearchParameter> getUserDefinedSearchParameters(String resourceType) throws Exception {
        List<SearchParameter> result = new ArrayList<>();
        String tenantId = FHIRRequestContext.get().getTenantId();
        Map<String, ParametersMap> spMapTenant = getTenantOrDefaultSPMap(tenantId);

        if (spMapTenant != null) {
            ParametersMap spMapResourceType = spMapTenant.get(resourceType);
            if (spMapResourceType != null && !spMapResourceType.isEmpty()) {
                result.addAll(spMapResourceType.values());
            }

            // Add the Mapping to All Resource Types
            spMapResourceType = spMapTenant.get(SearchConstants.RESOURCE_RESOURCE);
            if (spMapResourceType != null && !spMapResourceType.isEmpty()) {
                result.addAll(spMapResourceType.values());
            }
        }
        return result;
    }

    /**
     * Returns a filtered list of built-in SearchParameters associated with the
     * specified resource type and those associated with the "Resource" resource type.
     *
     * @param resourceType
     *     the resource type
     * @return a filtered list of SearchParameters
     * @throws Exception
     */
    protected static List<SearchParameter> getFilteredBuiltinSearchParameters(String resourceType) throws Exception {
        List<SearchParameter> result = new ArrayList<>();

        Map<String, ParametersMap> spBuiltin = ParametersUtil.getBuiltInSearchParametersMap();

        // Retrieve the current tenant's search parameter filtering rules.
        Map<String, Map<String, String>> filterRules = getFilterRules();

        // Retrieve the SPs associated with the specified resource type and filter per the filter rules.
        ParametersMap spMap = spBuiltin.get(resourceType);
        if (spMap != null && !spMap.isEmpty()) {
            result.addAll(filterSearchParameters(filterRules, resourceType, spMap.values()));
        }

        if (!SearchConstants.RESOURCE_RESOURCE.equals(resourceType)) {
            // Retrieve the SPs associated with the "Resource" resource type and filter per the filter rules.
            spMap = spBuiltin.get(SearchConstants.RESOURCE_RESOURCE);
            if (spMap != null && !spMap.isEmpty()) {
                Collection<SearchParameter> superParams =
                        filterSearchParameters(filterRules, SearchConstants.RESOURCE_RESOURCE, spMap.values());
                Map<String, SearchParameter> resultCodes = result.stream()
                        .collect(Collectors.toMap(sp -> sp.getCode().getValue(), sp -> sp));

                for (SearchParameter sp : superParams) {
                    String spCode = sp.getCode().getValue();
                    if (resultCodes.containsKey(spCode)) {
                        SearchParameter existingSP = resultCodes.get(spCode);
                        if (sp.getExpression() != null && !sp.getExpression().equals(existingSP.getExpression())) {
                            log.warning("Code '" + sp.getCode().getValue() + "' is defined for " +
                                    SearchConstants.RESOURCE_RESOURCE + " and " + resourceType +
                                    " with differing expressions; using " + resourceType);
                        }
                    } else {
                        result.add(sp);
                    }
                }
            }
        }

        return result;
    }

    /**
     * Filters the specified input list of SearchParameters according to the filter rules and input resource type.
     * The filter rules are contained in a Map<String, List<String>> that is keyed by resource type.
     * The value of each Map entry is a list of search parameter names that should be included in our filtered result.
     *
     * @param filterRules
     *     a Map containing filter rules
     * @param resourceType
     *     the resource type associated with each of the unfiltered SearchParameters
     * @param unfilteredSearchParameters
     *     the unfiltered Collection of SearchParameter objects
     * @return a filtered Collection of SearchParameters
     * @implSpec This method guarantees that each search parameter returned in the Collection will have a unique code.
     */
    private static Collection<SearchParameter> filterSearchParameters(Map<String, Map<String, String>> filterRules,
            String resourceType, Collection<SearchParameter> unfilteredSearchParameters) {
        Map<String, SearchParameter> results = new HashMap<>();

        // First, retrieve the filter rule (list of SP urls to be included) for the specified resource type.
        // We know that the SearchParameters in the unfiltered list are all associated with this resource type,
        // so we can use this same "url list" for each Search Parameter in the unfiltered list.
        Map<String, String> includedSPs = filterRules.get(resourceType);

        if (includedSPs == null) {
            // If the specified resource type wasn't found in the Map then retrieve the wildcard entry if present.
            includedSPs = filterRules.get(SearchConstants.WILDCARD_FILTER);
        }

        // If we found a non-empty list of search parameters to filter on, then do the filtering.
        if (includedSPs != null && !includedSPs.isEmpty()) {
            boolean includeAll = includedSPs.containsKey(SearchConstants.WILDCARD_FILTER);

            // Walk through the unfiltered list and select the ones to be included in our result.
            for (SearchParameter sp : unfilteredSearchParameters) {
                String code = sp.getCode().getValue();
                String url = sp.getUrl().getValue();

                if (includedSPs.containsKey(code)) {
                    String configuredUrl = includedSPs.get(code);
                    if (configuredUrl != null && configuredUrl.equals(url)) {
                        results.put(code, sp);
                    } else if (log.isLoggable(Level.FINE)) {
                        log.fine("Skipping search parameter with id='" + sp.getId() + "'. "
                                + "Tenant configuration for resource='" + resourceType + "' code='" + code + "' "
                                + "does not match url '" + url + "'");
                    }
                } else if (includeAll) {
                    // If "*" is contained in the included SP urls, then include the search parameter
                    // if it doesn't conflict with any of the previously added parameters
                    if (!results.containsKey(code)) {
                        results.put(code, sp);
                    } else {
                        log.warning("Skipping search parameter with id='" + sp.getId() + "'. "
                                + "Found multiple search parameters for code '" + code + "' on resource type '" + resourceType + "';"
                                + " use search parameter filtering to disambiguate.");
                    }
                }
            }
        }

        return results.values();
    }

    /**
     * Retrieves the search parameter filtering rules for the current tenant.
     *
     * @return a map of resource types to allowed search parameters;
     *          the first map is keyed by resource type ('*' for all resource types)
     *          and the second map is keyed by search parameter code ('*':'*' for all applicable built-in parameters).
     * @throws Exception an exception
     */
    private static Map<String, Map<String, String>> getFilterRules() throws Exception {
        Map<String, Map<String, String>> result = new HashMap<>();
        boolean supportOmittedRsrcTypes = true;

        // Retrieve the "resources" config property group.
        PropertyGroup rsrcsGroup = FHIRConfigHelper.getPropertyGroup(FHIRConfiguration.PROPERTY_RESOURCES);
        if (rsrcsGroup != null) {
            List<PropertyEntry> rsrcsEntries = rsrcsGroup.getProperties();
            if (rsrcsEntries != null && !rsrcsEntries.isEmpty()) {
                for (PropertyEntry rsrcsEntry : rsrcsEntries) {

                    // Check special property for including omitted resource types
                    if (FHIRConfiguration.PROPERTY_FIELD_RESOURCES_OPEN.equals(rsrcsEntry.getName())) {
                        if (rsrcsEntry.getValue() instanceof Boolean) {
                            supportOmittedRsrcTypes = (Boolean) rsrcsEntry.getValue();
                        } else {
                            throw SearchExceptionUtil.buildNewIllegalStateException();
                        }
                    }
                    else {
                        String resourceType = rsrcsEntry.getName();
                        PropertyGroup resourceTypeGroup = (PropertyGroup) rsrcsEntry.getValue();
                        if (resourceTypeGroup != null) {
                            Map<String, String> searchParameterUrls = new HashMap<>();

                            // Get search parameters
                            PropertyGroup spGroup = resourceTypeGroup.getPropertyGroup(FHIRConfiguration.PROPERTY_FIELD_RESOURCES_SEARCH_PARAMETERS);
                            if (spGroup != null) {
                                List<PropertyEntry> spEntries = spGroup.getProperties();
                                if (spEntries != null && !spEntries.isEmpty()) {
                                    for (PropertyEntry spEntry : spEntries) {
                                        searchParameterUrls.put(spEntry.getName(), (String) spEntry.getValue());
                                    }
                                }
                            } else {
                                searchParameterUrls.put(SearchConstants.WILDCARD, SearchConstants.WILDCARD);
                            }
                            result.put(resourceType, searchParameterUrls);
                        }
                    }
                }
            }
        }

        if (supportOmittedRsrcTypes) {
            // All other resource types include all search parameters
            result.put(SearchConstants.WILDCARD, Collections.singletonMap(SearchConstants.WILDCARD, SearchConstants.WILDCARD));
        }

        return result;
    }

    /**
     * Returns the SearchParameter map (keyed by resource type) for the specified
     * tenant-id, or null if there are no SearchParameters for the tenant.
     *
     * @param tenantId
     *     the tenant-id whose SearchParameters should be returned.
     * @throws FileNotFoundException
     */
    private static Map<String, ParametersMap> getTenantOrDefaultSPMap(String tenantId) throws Exception {
        if (log.isLoggable(Level.FINEST)) {
            log.entering(CLASSNAME, "getTenantSPMap", new Object[] { tenantId });
        }
        try {
            Map<String, ParametersMap> cachedObjectForTenant =
                    searchParameterCache.getCachedObjectForTenant(tenantId);

            if (cachedObjectForTenant == null) {

                // Output logging detail.
                if (log.isLoggable(Level.FINER)) {
                    log.finer(String.format(NO_TENANT_SP_MAP_LOGGING, tenantId, FHIRConfiguration.DEFAULT_TENANT_ID));
                }

                cachedObjectForTenant =
                        searchParameterCache.getCachedObjectForTenant(FHIRConfiguration.DEFAULT_TENANT_ID);
            }

            return cachedObjectForTenant;
        } finally {
            if (log.isLoggable(Level.FINEST)) {
                log.exiting(CLASSNAME, "getTenantSPMap");
            }
        }
    }

    /**
     * @param resourceType
     * @param code
     * @return the SearchParameter for type {@code resourceType} with code {@code code} or null if it doesn't exist
     * @throws Exception
     */
    public static SearchParameter getSearchParameter(Class<?> resourceType, String code) throws Exception {
        return getSearchParameter(resourceType.getSimpleName(), code);
    }

    /**
     * @param resourceType
     * @param code
     * @return the SearchParameter for type {@code resourceType} with code {@code code} or null if it doesn't exist
     * @throws Exception
     */
    public static SearchParameter getSearchParameter(String resourceType, String code) throws Exception {
        SearchParameter result = null;

        Map<String, Map<String, String>> filterRules = getFilterRules();
        Map<String, String> targetResourceFilterRules = filterRules.get(resourceType);
        Map<String, String> parentResourceFilterRules = filterRules.get(SearchConstants.WILDCARD);

        String tenantId = FHIRRequestContext.get().getTenantId();
        Map<String, ParametersMap> tenantSpMap = getTenantOrDefaultSPMap(tenantId);

        if (targetResourceFilterRules != null && targetResourceFilterRules.containsKey(code)) {
            Canonical uri = Canonical.of(targetResourceFilterRules.get(code));
            result = getSearchParameterByUrlFromTenantOrBuiltIn(resourceType, code, tenantSpMap, uri);
        } else if (parentResourceFilterRules != null && parentResourceFilterRules.containsKey(code)) {
            Canonical uri = Canonical.of(parentResourceFilterRules.get(code));
            result = getSearchParameterByUrlFromTenantOrBuiltIn(resourceType, code, tenantSpMap, uri);
        } else if (targetResourceFilterRules == null || targetResourceFilterRules.containsKey(SearchConstants.WILDCARD)) {
            Set<SearchParameter> params = getSearchParametersByCodeFromTenantOrBuiltIn(resourceType, code, tenantSpMap);

            if (params != null && !params.isEmpty()) {
                result = params.iterator().next();
                if (params.size() > 1) {
                    log.warning("Found multiple resource-specific search parameters for code '" + code + "' on resource type " + resourceType + ";"
                            + " use search parameter filtering to disambiguate. Using '" + result.getUrl().getValue() + "'.");
                }
            }
        } else if (parentResourceFilterRules == null || parentResourceFilterRules.containsKey(SearchConstants.WILDCARD)) {
            Set<SearchParameter> params = getSearchParametersByCodeFromTenantOrBuiltIn(SearchConstants.RESOURCE_RESOURCE, code, tenantSpMap);

            if (params != null && !params.isEmpty()) {
                result = params.iterator().next();
                if (params.size() > 1) {
                    log.warning("Found multiple cross-resource search parameters for code '" + code + "';"
                            + " use search parameter filtering to disambiguate. Using '" + result.getUrl().getValue() + "'.");
                }
            }
        }

        if (result == null && log.isLoggable(Level.FINE)) {
            log.fine("SearchParameter with code '" + code + "' on resource type " + resourceType + " was not found.");
        }

        return result;
    }

    /**
     * This private method does <em>not</em> apply filtering because it is expected to be used directly from processing the filter.
     */
    private static SearchParameter getSearchParameterByUrlFromTenantOrBuiltIn(String resourceType, String code, Map<String, ParametersMap> tenantSpMap,
            Canonical uri) {
        // First try to find the search parameter within the specified tenant's map.
        SearchParameter result = getSearchParameterByUrlIfPresent(tenantSpMap, resourceType, uri);

        // If we didn't find it within the tenant's map, then look within the built-in map.
        if (result == null) {
            result = getSearchParameterByUrlIfPresent(ParametersUtil.getBuiltInSearchParametersMap(), resourceType, uri);
        }

        if (result == null) {
            log.warning("Configured search parameter with url '" + uri.getValue() + "' for code '" + code +
                "' on resource type '" + resourceType + "' could not be found." );
        }
        return result;
    }

    /**
     * This private method does <em>not</em> apply filtering because it is expected to be used directly from processing the filter.
     */
    private static Set<SearchParameter> getSearchParametersByCodeFromTenantOrBuiltIn(String resourceType, String code, Map<String, ParametersMap> tenantSpMap) {
        // First try to find the search parameters within the specified tenant's map.
        Set<SearchParameter> params = getSearchParametersByCodeIfPresent(tenantSpMap, resourceType, code);

        // If we didn't find any within the tenant's map, then look within the built-in map.
        if (params == null || params.isEmpty()) {
            params = getSearchParametersByCodeIfPresent(ParametersUtil.getBuiltInSearchParametersMap(), resourceType, code);
        }
        return params;
    }

    /**
     * This private method does <em>not</em> apply filtering because it is expected to be used directly from processing the filter.
     *
     * @param spMaps
     * @param resourceType
     * @param code
     * @return the SearchParameter for type {@code resourceType} with code {@code code} or null if it doesn't exist
     */
    private static Set<SearchParameter> getSearchParametersByCodeIfPresent(Map<String, ParametersMap> spMaps, String resourceType, String code) {
        Set<SearchParameter> result = null;

        if (spMaps != null && !spMaps.isEmpty()) {
            ParametersMap parametersMap = spMaps.get(resourceType);
            if (parametersMap != null && !parametersMap.isEmpty()) {
                result = parametersMap.lookupByCode(code);
            }

            if (result == null) {
                parametersMap = spMaps.get(SearchConstants.RESOURCE_RESOURCE);
                if (parametersMap != null && !parametersMap.isEmpty()) {
                    result = parametersMap.lookupByCode(code);
                }
            }
        }

        return result;
    }

    /**
     * @param resourceType
     * @param uri
     * @return the SearchParameter for type {@code resourceType} with url {@code uri} or null if it doesn't exist
     * @throws Exception
     */
    public static SearchParameter getSearchParameter(Class<?> resourceType, Canonical uri) throws Exception {
        return getSearchParameter(resourceType.getSimpleName(), uri);
    }

    /**
     * @param resourceType
     * @param uri
     * @return the SearchParameter for type {@code resourceType} with url {@code uri} or null if it doesn't exist
     * @throws Exception
     */
    public static SearchParameter getSearchParameter(String resourceType, Canonical uri) throws Exception {
        String tenantId = FHIRRequestContext.get().getTenantId();

        // First try to find the search parameter within the specified tenant's map.
        SearchParameter result = getSearchParameterByUrlIfPresent(getTenantOrDefaultSPMap(tenantId), resourceType, uri);

        // If we didn't find it within the tenant's map, then look within the built-in map.
        if (result == null) {
            result = getSearchParameterByUrlIfPresent(ParametersUtil.getBuiltInSearchParametersMap(), resourceType, uri);

            // If we found it within the built-in search parameters, apply our filtering rules.
            if (result != null) {

                // Check if this search parameter applies to the base Resource type
                ResourceType rt = result.getBase().get(0).as(ResourceType.class);
                if (SearchConstants.RESOURCE_RESOURCE.equals(rt.getValue())) {
                    resourceType = rt.getValue();
                }
                Collection<SearchParameter> filteredResult =
                        filterSearchParameters(getFilterRules(), resourceType, Collections.singleton(result));

                // If our filtered result is non-empty, then just return the first (and only) item.
                result = (filteredResult.isEmpty() ? null : filteredResult.iterator().next());
            }
        }
        return result;
    }

    /**
     * @param spMaps
     * @param resourceType
     * @param uri
     * @return the SearchParameter for type {@code resourceType} with url {@code uri} or null if it doesn't exist
     */
    private static SearchParameter getSearchParameterByUrlIfPresent(Map<String, ParametersMap> spMaps, String resourceType, Canonical uri) {
        SearchParameter result = null;

        if (spMaps != null && !spMaps.isEmpty()) {
            ParametersMap parametersMap = spMaps.get(resourceType);
            if (parametersMap != null && !parametersMap.isEmpty()) {
                result = parametersMap.lookupByUrl(uri.getValue());
            }

            if (result == null) {
                parametersMap = spMaps.get(SearchConstants.RESOURCE_RESOURCE);
                if (parametersMap != null && !parametersMap.isEmpty()) {
                    result = parametersMap.lookupByUrl(uri.getValue());
                }
            }
        }

        return result;
    }

    /**
     * Perform wildcard processing for inclusion search parameters by getting all valid search parameters for the
     * specified join resource type. Search parameters must have a type of 'reference'.
     * <p>
     * If inclusion keyword is ' _include' and a target resource type is specified, search parameter must contain
     * a matching type.
     * <p>
     * If inclusion keyword is '_revinclude', search parameter must have a target resource type matching the resource
     * type being searched.
     *
     * @param resourceType
     *     the resource type being searched for
     * @param joinResourceType
     *     the resource type for which inclusion search parameters will be returned
     * @param searchParameterTargetType
     *     the target resource type for included resources
     * @param inclusionKeyword
     *     the inclusion type, either _include or _revinclude
     * @param modifier
     *     the modifier specified (may be null)
     * @return
     *         the inclusion SearchParameters for type {@code resourceType} or empty map if none exist
     * @throws Exception
     */
    private static Map<String, SearchParameter> getInclusionWildcardSearchParameters(String resourceType, String joinResourceType,
        String searchParameterTargetType, String inclusionKeyword, Modifier modifier) throws Exception {
        Map<String, SearchParameter> inclusionSearchParameters = new HashMap<>();

        for (SearchParameter searchParameter : getApplicableSearchParameters(joinResourceType)) {
            if (SearchParamType.REFERENCE.equals(searchParameter.getType()) &&
                    ((SearchConstants.INCLUDE.equals(inclusionKeyword)
                            && (searchParameterTargetType == null || isValidTargetType(searchParameterTargetType, searchParameter))) ||
                     (SearchConstants.REVINCLUDE.equals(inclusionKeyword)
                            && ((!Modifier.ITERATE.equals(modifier) && isValidTargetType(resourceType, searchParameter))
                                || (Modifier.ITERATE.equals(modifier) && (searchParameterTargetType == null
                                    || isValidTargetType(searchParameterTargetType, searchParameter))))))) {
                // Valid search parameter of type reference - add to map
                inclusionSearchParameters.put(searchParameter.getCode().getValue(), searchParameter);
            } else if (inclusionSearchParameters.containsKey(searchParameter.getCode().getValue())) {
                // Invalid duplicate search parameter found for valid search parameter already in map. Log invalid
                // search parameter and ignore.
                log.fine("Invalid duplicate search parameter '" + searchParameter.getCode().getValue() +
                    "' found in wildcard inclusion processing. Invalid search parameter ignored.");
            }
        }

        return inclusionSearchParameters;
    }

    /**
     * skips the empty extracted search parameters
     *
     * @param resource
     * @return
     * @throws Exception
     */
    public static Map<SearchParameter, List<FHIRPathNode>> extractParameterValues(Resource resource) throws Exception {
        // Skip Empty is automatically true in this call.
        return extractParameterValues(resource, true);
    }

    /**
     * extract parameter values.
     *
     * @param resource
     * @param skipEmpty
     * @return
     * @throws Exception
     */
    public static Map<SearchParameter, List<FHIRPathNode>> extractParameterValues(Resource resource, boolean skipEmpty)
            throws Exception {

        Map<SearchParameter, List<FHIRPathNode>> result = new LinkedHashMap<>();

        // Get the Parameters for the class.
        Class<?> resourceType = resource.getClass();

        // Create one time.
        FHIRPathEvaluator evaluator = FHIRPathEvaluator.evaluator();
        EvaluationContext evaluationContext = new EvaluationContext(resource);

        List<SearchParameter> parameters = getApplicableSearchParameters(resourceType.getSimpleName());

        for (SearchParameter parameter : parameters) {

            com.ibm.fhir.model.type.String expression = parameter.getExpression();

            // Outputs the Expression and the Name of the SearchParameter
            if (log.isLoggable(Level.FINEST)) {
                String loggedValue = "EMPTY";
                if (expression != null) {
                    loggedValue = expression.getValue();
                }

                log.finest(String.format(EXTRACT_PARAMETERS_LOGGING, parameter.getCode().getValue(), loggedValue));
            }

            // Process the Expression
            if (expression == null) {
                if (log.isLoggable(Level.FINER)) {
                    log.finer(String.format(UNSUPPORTED_EXPR_NULL, parameter.getType(), parameter.getCode().getValue()));
                }
                continue;
            }
            try {
                Collection<FHIRPathNode> tmpResults = evaluator.evaluate(evaluationContext, expression.getValue());

                if (log.isLoggable(Level.FINEST)) {
                    log.finest("Expression [" + expression.getValue() + "] parameter-code ["
                            + parameter.getCode().getValue() + "] Size -[" + tmpResults.size() + "]");
                }

                // Adds only if !skipEmpty || tmpResults is not empty
                if (!tmpResults.isEmpty() || !skipEmpty) {
                    result.put(parameter, new ArrayList<>(tmpResults));
                }

            } catch (java.lang.UnsupportedOperationException | FHIRPathException uoe) {
                // switched to using code instead of name
                log.warning(String.format(UNSUPPORTED_EXCEPTION, parameter.getCode().getValue(),
                        expression.getValue(), uoe.getMessage()));
            }
        }

        return result;
    }

    public static FHIRSearchContext parseQueryParameters(Class<?> resourceType,
            Map<String, List<String>> queryParameters)
            throws Exception {
        return parseQueryParameters(resourceType, queryParameters, false);
    }

    public static FHIRSearchContext parseQueryParameters(Class<?> resourceType,
            Map<String, List<String>> queryParameters, boolean lenient)
            throws Exception {

        FHIRSearchContext context = FHIRSearchContextFactory.createSearchContext();
        context.setLenient(lenient);
        List<QueryParameter> parameters = new ArrayList<>();
        HashSet<String> resourceTypes = new LinkedHashSet<>();

        // Check for duplicate parameters that are supposed to be specified at most once
        for (Entry<String, List<String>> entry : queryParameters.entrySet()) {
            String name = entry.getKey();
            if (isSearchSingletonParameter(name) && entry.getValue().size() > 1) {
                manageException("Search parameter '" + name + "' is specified multiple times", IssueType.INVALID, context, false);
            }
        }

        // _include and _revinclude searches requires specific resource type modifier in
        // search parameter, so we don't support system search with them.
        if (containsInclusionParameter(queryParameters.keySet()) && Resource.class.equals(resourceType)) {
            throw SearchExceptionUtil.buildNewInvalidSearchException("system search not supported with _include or _revinclude.");
        }

        // Check for unsupported uses of _type
        if (queryParameters.containsKey(SearchConstants.RESOURCE_TYPE)) {
            if (Resource.class.equals(resourceType)) {
                // Only first value is used, which matches behavior of other parameters that are supposed to be specified at most once
                String resTypes = queryParameters.get(SearchConstants.RESOURCE_TYPE).get(0);
                List<String> tmpResourceTypes = Arrays.asList(resTypes.split("\\s*,\\s*"));
                for (String resType : tmpResourceTypes) {
                    try {
                        if (ModelSupport.isConcreteResourceType(resType)) {
                            resourceTypes.add(resType);
                        } else {
                            manageException("_type search parameter has invalid resource type: " + resType, IssueType.INVALID, context, true);
                            continue;
                        }
                    } catch (FHIRSearchException se) {
                        // If we're in lenient mode and there was an issue parsing the resource type then log and move on to the next one.
                        if (lenient) {
                            String msg = "Resource type '" + resType + "' for _type search parameter ignored";
                            log.log(Level.FINE, msg, se);
                            context.addOutcomeIssue(FHIRUtil.buildOperationOutcomeIssue(IssueSeverity.WARNING, IssueType.INVALID, msg));
                        } else {
                            throw se;
                        }
                    }
                }
            }
            else {
                manageException("_type search parameter is only supported with system search", IssueType.NOT_SUPPORTED, context, false);
            }
        }

        queryParameters.remove(SearchConstants.RESOURCE_TYPE);

        Boolean isMultiResTypeSearch = Resource.class.equals(resourceType) && !resourceTypes.isEmpty();

        if (isMultiResTypeSearch) {
            context.setSearchResourceTypes(new ArrayList<>(resourceTypes));
        }

        for (Entry<String, List<String>> entry : queryParameters.entrySet()) {
            String name = entry.getKey();
            try {
                List<String> params = entry.getValue();

                if (isSearchResultParameter(name)) {
                    parseSearchResultParameter(resourceType, context, name, params);
                } else if (isGeneralParameter(name) ) {
                    // we'll handle it somewhere else, so just ignore it here
                } else if (isReverseChainedParameter(name)) {
                    if (isMultiResTypeSearch) {
                        // _has search requires specific resource type modifier in
                        // search parameter, so we don't currently support system search.
                        throw SearchExceptionUtil.buildNewInvalidSearchException("system search not supported with _has.");
                    }
                    for (String reverseChainedParameterValueString : params) {
                        parameters.add(parseReverseChainedParameter(resourceType, name, reverseChainedParameterValueString, context));
                    }
                } else if (isChainedParameter(name)) {
                    List<String> chainedParemeters = params;
                    for (String chainedParameterString : chainedParemeters) {
                        QueryParameter chainedParameter;
                        if (isMultiResTypeSearch) {
                            chainedParameter = parseChainedParameter(resourceTypes, name, chainedParameterString, context);
                        } else {
                            chainedParameter = parseChainedParameter(resourceType, name, chainedParameterString, context);
                        }
                        parameters.add(chainedParameter);
                    }
                } else {
                    // Parse name into parameter name and modifier (if present).
                    String parameterCode = name;
                    String mod = null;
                    if (parameterCode.contains(":")) {
                        mod           = parameterCode.substring(parameterCode.indexOf(":") + 1);
                        parameterCode = parameterCode.substring(0, parameterCode.indexOf(":"));
                    }

                    SearchParameter searchParameter = null;
                    if (isMultiResTypeSearch) {
                      // Find the SearchParameter that will apply to all the resource types.
                      for (String resType: resourceTypes) {
                          // Get the search parameter from our filtered set of applicable SPs for this resource type.
                          searchParameter = getSearchParameter(resType, parameterCode);
                          throwSearchParameterExceptionIfNull(searchParameter, parameterCode, resType, context);
                      }
                    } else {
                        // Get the search parameter from our filtered set of applicable SPs for this resource type.
                        searchParameter = getSearchParameter(resourceType.getSimpleName(), parameterCode);
                        throwSearchParameterExceptionIfNull(searchParameter, parameterCode, resourceType.getSimpleName(), context);
                    }

                    // Get the type of parameter so that we can use it to parse the value.
                    Type type = Type.fromValue(searchParameter.getType().getValue());

                    // Process the modifier
                    Modifier modifier = null;
                    String modifierResourceTypeName = null;
                    if (mod != null) {
                        if (ModelSupport.isResourceType(mod)) {
                            modifier                 = Modifier.TYPE;
                            modifierResourceTypeName = mod;
                        } else {
                            try {
                                modifier = Modifier.fromValue(mod);
                            } catch (IllegalArgumentException e) {
                                String msg = "Undefined Modifier: " + mod;
                                throw SearchExceptionUtil.buildNewInvalidSearchException(msg);
                            }
                        }

                        if (modifier != null && !isAllowed(type, modifier)) {
                            String msg =
                                    "Unsupported type/modifier combination: " + type.value() + "/" + modifier.value();
                            throw SearchExceptionUtil.buildNewInvalidSearchException(msg);
                        }
                    }

                    // Build list of processed query parameters
                    List<QueryParameter> curParameterList = new ArrayList<>();
                    for (String paramValueString : params) {
                        List<QueryParameterValue> queryParameterValues =
                                processQueryParameterValueString(resourceType, searchParameter, modifier, modifierResourceTypeName, paramValueString);
                        QueryParameter parameter;
                        // Internally treat search with :of-type modifier as composite search
                        if (Modifier.OF_TYPE.equals(modifier)) {
                            parameter = new QueryParameter(Type.COMPOSITE, parameterCode + SearchConstants.OF_TYPE_MODIFIER_SUFFIX, null, null);
                        } else {
                            parameter = new QueryParameter(type, parameterCode, modifier, modifierResourceTypeName);
                        }
                        parameter.getValues().addAll(queryParameterValues);
                        curParameterList.add(parameter);
                        parameters.add(parameter);
                    }

                    // Check search restrictions based on the SearchParameter
                    checkSearchParameterRestrictions(parameterCode, searchParameter, curParameterList);

                } // end else
            } catch (FHIRSearchException se) {
                // There's a number of places that throw within this try block. In all cases we want the same behavior:
                // If we're in lenient mode and there was an issue parsing the query parameter then log and move on to the next one.
                if (lenient) {
                    String msg = "Search parameter '" + name + "' for resource type '" + resourceType.getSimpleName() + "' ignored";
                    log.log(Level.FINE, msg, se);
                    context.addOutcomeIssue(FHIRUtil.buildOperationOutcomeIssue(IssueSeverity.WARNING, IssueType.INCOMPLETE, msg));
                } else {
                    throw se;
                }
            } catch (Exception e) {
                throw SearchExceptionUtil.buildNewParseParameterException(name, e);
            }
        } // end for

        try {
            // Check for valid search parameter combinations
            checkSearchParameterCombinations(resourceType, parameters);

            // Check include resource type mismatches for :iterate parameters
            if (!context.getIncludeParameters().isEmpty() || !context.getRevIncludeParameters().isEmpty()) {
                // _include and _revinclude parameters cannot be mixed with _summary=text
                if (SummaryValueSet.TEXT.equals(context.getSummaryParameter())) {
                    manageException("_include and _revinclude are not supported with '_summary=text'", IssueType.NOT_SUPPORTED, context, false);
                    manageException("_include and _revinclude parameters are ignored", IssueType.INCOMPLETE, context, false);
                    context.getIncludeParameters().clear();
                    context.getRevIncludeParameters().clear();
                } else {
                    checkInclusionIterateParameters(resourceType.getSimpleName(), context, lenient);
                }
            }
        } catch (FHIRSearchException se) {
            throw se;
        } catch (Exception e) {
            throw SearchExceptionUtil.buildNewParseParametersException(e);
        }

        context.setSearchParameters(parameters);
        return context;
    }

    /**
     * Checks the query parameters (with the same parameter code) against any search restrictions specified
     * in the SearchParameter resource for that parameter code.
     *
     * @param parameterCode
     *     the parameter code
     * @param searchParameter
     *     the SearchParameter resource
     * @param queryParameters
     *     the query parameters to check
     * @throws FHIRSearchException
     *     if a search restriction is found that is not followed
     */
    private static void checkSearchParameterRestrictions(String parameterCode, SearchParameter searchParameter, List<QueryParameter> queryParameters)
        throws FHIRSearchException {

        boolean allowMultipleAnd =
                searchParameter.getMultipleAnd() == null || !searchParameter.getMultipleAnd().hasValue() || searchParameter.getMultipleAnd().getValue();
        boolean allowMultipleOr =
                searchParameter.getMultipleOr() == null || !searchParameter.getMultipleOr().hasValue() || searchParameter.getMultipleOr().getValue();
        List<SearchComparator> comparators = searchParameter.getComparator();
        List<SearchModifierCode> modifiers = searchParameter.getModifier();

        // Check multipleAnd
        if (!allowMultipleAnd && queryParameters.size() > 1) {
            String msg =
                    "Search parameter '" + parameterCode + "' does not allow multiple parameters";
            throw SearchExceptionUtil.buildNewInvalidSearchException(msg);
        }

        for (QueryParameter queryParameter : queryParameters) {

            // Check multipleOr
            if (!allowMultipleOr && queryParameter.getValues().size() > 1) {
                String msg =
                        "Search parameter '" + parameterCode + "' does not allow multiple values";
                throw SearchExceptionUtil.buildNewInvalidSearchException(msg);
            }

            // Check modifier
            Modifier modifier = queryParameter.getModifier();
            if (modifier != null && modifiers != null && !modifiers.isEmpty()) {
                // Special handling of "type" modifier
                if (modifier == Modifier.TYPE) {
                    if (!modifiers.contains(SearchModifierCode.TYPE)) {
                        String msg =
                                "Search parameter '" + parameterCode + "' does not allow modifier '" + queryParameter.getModifierResourceTypeName() + "'";
                        throw SearchExceptionUtil.buildNewInvalidSearchException(msg);
                    }
                } else {
                    if (!modifiers.contains(SearchModifierCode.of(modifier.value()))) {
                        String msg =
                                "Search parameter '" + parameterCode + "' does not allow modifier '" + modifier.value() + "'";
                        throw SearchExceptionUtil.buildNewInvalidSearchException(msg);
                    }
                }
            }

            // Check comparator
            for (QueryParameterValue queryParameterValue : queryParameter.getValues()) {
                Prefix prefix = queryParameterValue.getPrefix();
                if (prefix != null && comparators != null && !comparators.isEmpty()) {
                    // Check if prefix is found in list of valid comparators as an enum,
                    // since the SearchComparators in the SearchParameter may contain extensions
                    boolean foundMatch = false;
                    SearchComparator prefixAsComparator = SearchComparator.of(prefix.value());
                    for (SearchComparator comparator : comparators) {
                        if (comparator.getValueAsEnumConstant() == prefixAsComparator.getValueAsEnumConstant()) {
                            foundMatch = true;
                            break;
                        }
                    }
                    if (!foundMatch) {
                        String msg =
                                "Search parameter '" + parameterCode + "' does not allow comparator '" + prefix.value() + "'";
                        throw SearchExceptionUtil.buildNewInvalidSearchException(msg);
                    }
                }
            }
        }
    }

    /**
     * Checks that the combination of search parameters is valid.
     *
     * @param resourceType
     *            the resource type
     * @param parameters
     *            the query parameters to check
     * @throws Exception
     *             an exception
     */
    private static void checkSearchParameterCombinations(Class<?> resourceType, List<QueryParameter> parameters)
        throws Exception {

        List<Set<String>> validCombinations = getSearchParameterCombinations(resourceType.getSimpleName());
        if (validCombinations != null) {
            Set<String> searchParameterCodes = parameters.stream().map(qp -> qp.getCode()).collect(Collectors.toSet());

            // Check that search parameter codes are a valid combinations
            if (!validCombinations.contains(searchParameterCodes)) {
                String msg;
                if (searchParameterCodes.isEmpty()) {
                    msg = "A valid search parameter combination is required";
                } else {
                    msg = "Search parameter combination is not valid";
                }
                throw SearchExceptionUtil.buildNewInvalidSearchException(msg);
            }
        }
    }

    /**
     * Retrieves the search parameter combinations.
     *
     * @param resourceType
     *     the resource type
     * @return list of allowed search parameter combinations, or null if any search parameter combination is allowed
     * @throws Exception
     */
    private static List<Set<String>> getSearchParameterCombinations(String resourceType) throws Exception {

        List<Set<String>> spCombinations = null;

        // Retrieve the "resources" config property group.
        PropertyGroup rsrcsGroup = FHIRConfigHelper.getPropertyGroup(FHIRConfiguration.PROPERTY_RESOURCES);
        if (rsrcsGroup != null) {
            List<PropertyEntry> rsrcsEntries = rsrcsGroup.getProperties();
            if (rsrcsEntries != null && !rsrcsEntries.isEmpty()) {
                List<String> combinations = null;

                // Try to find search parameter combinations property for matching resource type
                for (PropertyEntry rsrcsEntry : rsrcsEntries) {
                    if (resourceType.equals(rsrcsEntry.getName())) {
                        PropertyGroup resourceTypeGroup = (PropertyGroup) rsrcsEntry.getValue();
                        if (resourceTypeGroup != null) {
                            combinations = resourceTypeGroup.getStringListProperty(FHIRConfiguration.PROPERTY_FIELD_RESOURCES_SEARCH_PARAMETER_COMBINATIONS);
                            break;
                        }
                    }
                }

                // Otherwise, try to find search parameter combinations property for "Resource" resource type
                if (combinations == null) {
                    for (PropertyEntry rsrcsEntry : rsrcsEntries) {

                        // Check if matching resource type
                        if (SearchConstants.RESOURCE_RESOURCE.equals(rsrcsEntry.getName())) {
                            PropertyGroup resourceTypeGroup = (PropertyGroup) rsrcsEntry.getValue();
                            if (resourceTypeGroup != null) {
                                combinations =
                                        resourceTypeGroup.getStringListProperty(FHIRConfiguration.PROPERTY_FIELD_RESOURCES_SEARCH_PARAMETER_COMBINATIONS);
                                break;
                            }
                        }
                    }
                }

                // Convert the delimited combinations to a list of sets
                if (combinations != null) {
                    spCombinations = new ArrayList<>();
                    for (String combination : combinations) {
                        combination = combination.trim();
                        Set<String> combinationSet = new HashSet<>();
                        if (!combination.isEmpty()) {
                            // If any search parameter combination is allowed, return null
                            if (SEARCH_PARAM_COMBINATION_ANY.equals(combination)) {
                                return null;
                            }
                            for (String spString : combination.split(SEARCH_PARAM_COMBINATION_DELIMITER)) {
                                spString = spString.trim();
                                if (spString.isEmpty()) {
                                    throw SearchExceptionUtil.buildNewIllegalStateException();
                                }
                                combinationSet.add(spString);
                            }
                        }
                        spCombinations.add(combinationSet);
                    }
                }
            }
        }

        return spCombinations;
    }

    /**
     * Common logic from handling a single queryParameterValueString based on its type
     */
    private static List<QueryParameterValue> processQueryParameterValueString(Class<?> resourceType, SearchParameter searchParameter, Modifier modifier,
        String modifierResourceTypeName, String queryParameterValueString) throws FHIRSearchException, Exception {
        String parameterCode = searchParameter.getCode().getValue();
        Type type = Type.fromValue(searchParameter.getType().getValue());
        List<QueryParameterValue> queryParameterValues;
        if (Type.COMPOSITE == type) {
            List<Component> components = searchParameter.getComponent();

            // Generate parallel lists of type and code (parameter name) representing each
            // component parameter of the composite
            List<Type> compTypes = new ArrayList<>(components.size());
            List<String> compCodes = new ArrayList<>(components.size());
            for (Component component : components) {
                if (component.getDefinition() == null || !component.getDefinition().hasValue()) {
                    throw new IllegalStateException(String.format("Composite search parameter '%s' is "
                            + "missing one or more component definition", searchParameter.getName()));
                }
                SearchParameter referencedParam = getSearchParameter(resourceType, component.getDefinition());
                compTypes.add(Type.fromValue(referencedParam.getType().getValue()));
                compCodes.add(referencedParam.getCode().getValue());
            }

            if (Modifier.MISSING.equals(modifier)) {
                queryParameterValues = parseQueryParameterValuesString(searchParameter, Type.TOKEN, modifier, modifierResourceTypeName, queryParameterValueString);
                // Still need to populate the components for the query builder to properly build the SQL
                for (QueryParameterValue queryParameterValue : queryParameterValues) {
                    for (int i=0; i<compTypes.size(); i++) {
                        Type componentType = compTypes.get(i);
                        final String compositeSubParamCode = compCodes.get(i);
                        final String compositeParamCode = SearchUtil.makeCompositeSubCode(parameterCode, compositeSubParamCode);
                        queryParameterValue.addComponent(new QueryParameter(componentType, compositeParamCode, null, null));
                    }
                }
            } else {
                queryParameterValues = parseCompositeQueryParameterValuesString(searchParameter, parameterCode, compTypes, compCodes, queryParameterValueString);
            }
        } else if (Modifier.MISSING.equals(modifier)) {
            // FHIR search considers booleans a special case of token for some reason...
            queryParameterValues = parseQueryParameterValuesString(searchParameter, Type.TOKEN, modifier, modifierResourceTypeName, queryParameterValueString);
        } else {
            queryParameterValues = parseQueryParameterValuesString(searchParameter, type, modifier, modifierResourceTypeName, queryParameterValueString);
        }
        return queryParameterValues;
    }

    private static List<QueryParameterValue> parseCompositeQueryParameterValuesString(SearchParameter searchParameter, final String compositeParamCode,
            List<Type> compTypes, List<String> compCodes, String queryParameterValuesString) throws FHIRSearchException {
        List<QueryParameterValue> parameterValues = new ArrayList<>();

        // BACKSLASH_NEGATIVE_LOOKBEHIND prevents it from splitting on ',' that are preceded by a '\'
        for (String v : queryParameterValuesString.split(SearchConstants.BACKSLASH_NEGATIVE_LOOKBEHIND + ",")) {
            String[] componentValueStrings = v.split(SearchConstants.BACKSLASH_NEGATIVE_LOOKBEHIND + "\\$");
            if (compTypes.size() != componentValueStrings.length) {
                throw new FHIRSearchException(String.format("Expected %d components but found %d in composite query value '%s'",
                    compTypes.size(), componentValueStrings.length, v));
            }
            QueryParameterValue parameterValue = new QueryParameterValue();
            for (int i = 0; i < compTypes.size(); i++) {
                List<QueryParameterValue> values = parseQueryParameterValuesString(searchParameter, compTypes.get(i), null, null, componentValueStrings[i]);
                if (values.isEmpty()) {
                    throw new FHIRSearchException("Component values cannot be empty");
                } else if (values.size() > 1) {
                    throw new IllegalStateException("A single component can only have a single value");
                } else {
                    // exactly one. Override the parameter code (parameter_name) so that it uniquely
                    // referenced the correct sub-parameter for this composite
                    final String compositeSubParamCode = compCodes.get(i);
                    final String compositeParamName = SearchUtil.makeCompositeSubCode(compositeParamCode, compositeSubParamCode);
                    QueryParameter parameter = new QueryParameter(compTypes.get(i), compositeParamName, null, null, values);
                    parameterValue.addComponent(parameter);
                }
            }

            parameterValues.add(parameterValue);
        }
        return parameterValues;
    }

    private static List<QueryParameterValue> parseQueryParameterValuesString(SearchParameter searchParameter, Type type,
        Modifier modifier, String modifierResourceTypeName, String queryParameterValuesString) throws FHIRSearchException {
        List<QueryParameterValue> parameterValues = new ArrayList<>();

        // BACKSLASH_NEGATIVE_LOOKBEHIND means it won't split on ',' that are preceded by a '\'
        String[] vals = queryParameterValuesString.split(SearchConstants.BACKSLASH_NEGATIVE_LOOKBEHIND + ",");
        for (String v : vals) {
            QueryParameterValue parameterValue = new QueryParameterValue();
            SearchConstants.Prefix prefix = null;
            switch (type) {
            case DATE: {
                // date
                // [parameter]=[prefix][value]
                prefix = getPrefix(v);
                if (prefix != null) {
                    v = v.substring(2);
                    parameterValue.setPrefix(prefix);
                }
                // Dispatches the population and treatment of the DateTime values to the handler.
                DateTimeHandler.parse(prefix, parameterValue,v);
                break;
            }
            case NUMBER: {
                // number
                // [parameter]=[prefix][value]
                prefix = getPrefix(v);
                if (prefix != null) {
                    v = v.substring(2);
                    parameterValue.setPrefix(prefix);
                }
                parameterValue.setValueNumber(new BigDecimal(v));
                break;
            }
            case REFERENCE: {
                // reference
                // [parameter]=[literal] - literal reference
                // [parameter]=[type]/[id] - relative local reference
                // [parameter]=[base]/[type]/[id] - absolute local reference
                // [parameter]=[id] - relativel local reference
                // [parameter]=[literal|version#fragment] - canonical url - currently not supported
                // [parameter]:identifier=[system|code] - token search of identifier field
                if (Modifier.IDENTIFIER.equals(modifier)) {
                    String[] parts = v.split(SearchConstants.BACKSLASH_NEGATIVE_LOOKBEHIND + "\\|");
                    if (parts.length == 2) {
                        parameterValue.setValueSystem(unescapeSearchParm(parts[0]));
                        parameterValue.setValueCode(unescapeSearchParm(parts[1]));
                    } else {
                        parameterValue.setValueCode(unescapeSearchParm(v));
                    }
                } else {
                    String valueString = unescapeSearchParm(v);
                    valueString = extractReferenceValue(valueString);
                    parameterValue.setValueString(valueString);
                }
                break;
            }
            case QUANTITY: {
                // quantity
                // [parameter]=[prefix][number]|[system]|[code]
                prefix = getPrefix(v);
                if (prefix != null) {
                    v = v.substring(2);
                    parameterValue.setPrefix(prefix);
                }
                String[] parts = v.split(SearchConstants.BACKSLASH_NEGATIVE_LOOKBEHIND + "\\|");
                String number = parts[0];
                parameterValue.setValueNumber(new BigDecimal(number));

                if (parts.length > 1) {
                    String system = parts[1]; // could be empty string
                    parameterValue.setValueSystem(unescapeSearchParm(system));
                }
                if (parts.length > 2) {
                    String code = parts[2];
                    parameterValue.setValueCode(unescapeSearchParm(code));
                }
                break;
            }
            case STRING: {
                // string
                // [parameter]=[value]
                parameterValue.setValueString(unescapeSearchParm(v));
                break;
            }
            case TOKEN: {
                // token
                // [parameter]=[system]|[code]
                // [parameter]:of-type=[system|code|value]
                // [parameter]:text=code
                /*
                 * TODO: start enforcing this:
                 * "For token parameters on elements of type ContactPoint, uri, or boolean,
                 * the presence of the pipe symbol SHALL NOT be used - only the
                 * [parameter]=[code] form is allowed
                 */
                String[] parts = v.split(SearchConstants.BACKSLASH_NEGATIVE_LOOKBEHIND + "\\|");
                if (Modifier.OF_TYPE.equals(modifier)) {
                    // Convert :of-type into a composite search parameter
                    final String ofTypeParmName = searchParameter.getCode().getValue() + SearchConstants.OF_TYPE_MODIFIER_SUFFIX;
                    parameterValue.setOfTypeModifier(true);
                    if (parts.length < 2) {
                        String msg = "Search parameter '" + searchParameter.getCode().getValue() + "' with modifier ':" + modifier.value() +
                                "' requires at least a code and value";
                        throw SearchExceptionUtil.buildNewInvalidSearchException(msg);
                    } else if (parts.length < 4) {
                        QueryParameterValue typeParameterValue = new QueryParameterValue();
                        if (parts.length == 3) {
                            typeParameterValue.setValueSystem(unescapeSearchParm(parts[0]));
                        }
                        typeParameterValue.setValueCode(unescapeSearchParm(parts[parts.length - 2]));
                        QueryParameter typeParameter = new QueryParameter(Type.TOKEN, SearchUtil.makeCompositeSubCode(ofTypeParmName,
                            SearchConstants.OF_TYPE_MODIFIER_COMPONENT_TYPE), null, null, Collections.singletonList(typeParameterValue));
                        parameterValue.addComponent(typeParameter);

                        QueryParameterValue valueParameterValue = new QueryParameterValue();
                        valueParameterValue.setValueCode(unescapeSearchParm(parts[parts.length - 1]));
                        QueryParameter valueParameter = new QueryParameter(Type.TOKEN, SearchUtil.makeCompositeSubCode(ofTypeParmName,
                            SearchConstants.OF_TYPE_MODIFIER_COMPONENT_VALUE), null, null, Collections.singletonList(valueParameterValue));
                        parameterValue.addComponent(valueParameter);
                    } else {
                        QueryParameterValue valueParameterValue = new QueryParameterValue();
                        valueParameterValue.setValueCode(unescapeSearchParm(v));
                        QueryParameter valueParameter = new QueryParameter(Type.TOKEN, SearchUtil.makeCompositeSubCode(ofTypeParmName,
                            SearchConstants.OF_TYPE_MODIFIER_COMPONENT_VALUE), null, null, Collections.singletonList(valueParameterValue));
                        parameterValue.addComponent(valueParameter);
                    }
                } else if (Modifier.IN.equals(modifier) || Modifier.NOT_IN.equals(modifier)) {
                    // Validate that the parameter value is a ValueSet URL that points to a registered ValueSet that is
                    // expandable.
                    ValueSet valueSet = ValueSetSupport.getValueSet(v);
                    if (valueSet == null) {
                        String msg = "ValueSet '" + v + "' specified for search parameter '" + searchParameter.getCode().getValue() +
                                "' with modifier ':" + modifier.value() + "' could not be found";
                        throw SearchExceptionUtil.buildNewInvalidSearchException(msg);
                    }
                    if (!ValueSetSupport.isExpandable(valueSet)) {
                        String msg = "ValueSet '" + v + "' specified for search parameter '" + searchParameter.getCode().getValue() +
                                "' with modifier ':" + modifier.value() + "' is not expandable";
                        throw SearchExceptionUtil.buildNewInvalidSearchException(msg);
                    }
                    parameterValue.setValueCode(unescapeSearchParm(v));
                } else if (Modifier.ABOVE.equals(modifier) || Modifier.BELOW.equals(modifier)) {
                    // Validate that the parameter value is a system+code
                    if (parts.length != 2) {
                        String msg = "Search parameter '" + searchParameter.getCode().getValue() + "' with modifier ':" + modifier.value() +
                                "' requires a system and code";
                        throw SearchExceptionUtil.buildNewInvalidSearchException(msg);
                    }
                    // Validate that the system value is a URL that points to a registered CodeSystem.
                    CodeSystem codeSystem = CodeSystemSupport.getCodeSystem(parts[0]);
                    if (codeSystem == null) {
                        String msg = "CodeSystem '" + parts[0] + "' specified for search parameter '" + searchParameter.getCode().getValue() +
                                "' with modifier ':" + modifier.value() + "' could not be found";
                        throw SearchExceptionUtil.buildNewInvalidSearchException(msg);
                    }
                    // Validate that the code exists in the code system
                    Code code = Code.builder().value(parts[1]).build();
                    Concept concept = CodeSystemSupport.findConcept(codeSystem, code);
                    if (concept == null) {
                        String msg = "Code '" + parts[1] + "' specified for search parameter '" + searchParameter.getCode().getValue() +
                                "' with modifier ':" + modifier.value() + "' does not exist in CodeSystem '" + parts[0] + "'";
                        throw SearchExceptionUtil.buildNewInvalidSearchException(msg);
                    }
                    parameterValue.setValueSystem(unescapeSearchParm(parts[0]));
                    parameterValue.setValueCode(unescapeSearchParm(parts[1]));
                } else if (Modifier.TEXT.equals(modifier)) {
                    parameterValue.setValueCode(unescapeSearchParm(v));
                } else if (parts.length == 2) {
                    parameterValue.setValueSystem(unescapeSearchParm(parts[0]));
                    parameterValue.setValueCode(unescapeSearchParm(parts[1]));
                } else {
                    // Optimization for search parameters that always reference the same system, added under #1929
                    if (!Modifier.MISSING.equals(modifier)) {
                        try {
                            String implicitSystem = searchParameter.getExtension().stream()
                                    .filter(e -> SearchConstants.IMPLICIT_SYSTEM_EXT_URL.equals(e.getUrl()) && e.getValue() != null)
                                    .findFirst()
                                    .map(e -> e.getValue().as(Uri.class).getValue())
                                    .orElse(null);
                            if (implicitSystem != null) {
                                parameterValue.setValueSystem(implicitSystem);
                            }
                        } catch (ClassCastException e) {
                            log.log(Level.INFO, "Found " + SearchConstants.IMPLICIT_SYSTEM_EXT_URL + " extension with unexpected value type", e);
                        }
                    }
                    parameterValue.setValueCode(unescapeSearchParm(v));
                }
                break;
            }
            case URI: {
                // [parameter]=[value]
                parameterValue.setValueString(unescapeSearchParm(v));
                break;
            }
            case SPECIAL: {
                // Just in case any instance of SPECIAL supports prefix.
                prefix = getPrefix(v);
                if (prefix != null) {
                    v = v.substring(2);
                    parameterValue.setPrefix(prefix);
                }

                // One specific instance of SPECIAL is 'near'
                //[parameter]=[latitude]|[longitude]|[distance]|[units]
                // As there may be more in the future, we're leaving the parameter as a String
                // so the custom downstream logic can treat appropriately.
                parameterValue.setValueString(unescapeSearchParm(v));
                break;
            }
            default:
                break;
            }
            parameterValues.add(parameterValue);
        }
        return parameterValues;
    }

    /**
     * Convert the string to a reference value useable by the persistence
     * layer. This simply involves removing the URL prefix if it matches
     * the originalUri in the request context
     * @param valueString
     * @return
     */
    public static String extractReferenceValue(String valueString) throws FHIRSearchException {
        // Search values formed as "system|code" like  "https://example.com/codesystem|foo" are
        // code searches not references, so no extra processing required
        if (valueString == null || valueString.contains("|")) {
            return valueString;
        }

        // Remove the baseUrl if it prefixes the value
        final String baseUrl = ReferenceUtil.getBaseUrl(null);

        if (valueString.startsWith(baseUrl)) {
            valueString = valueString.substring(baseUrl.length());
        }
        return valueString;
    }

    /**
     * Un-escape search parameter values that were encoding based on FHIR escaping rules
     *
     * @param escapedString
     * @return unescapedString
     * @throws FHIRSearchException
     * @see https://www.hl7.org/fhir/r4/search.html#escaping
     */
    private static String unescapeSearchParm(String escapedString) throws FHIRSearchException {
        String unescapedString = escapedString.replace("\\$", "$").replace("\\|", "|").replace("\\,", ",");

        long numberOfSlashes = unescapedString.chars().filter(ch -> ch == '\\').count();

        // If there's an odd number of backslahses at this point, then the request was invalid
        if (numberOfSlashes % 2 == 1) {
            throw SearchExceptionUtil.buildNewInvalidSearchException(
                    "Bare '\\' characters are not allowed in search parameter values and must be escaped via '\\'.");
        }
        return unescapedString.replace("\\\\", "\\");
    }

    /**
     * @param type
     * @param modifier
     * @return
     */
    protected static boolean isAllowed(Type type, Modifier modifier) {
        return SearchConstants.RESOURCE_TYPE_MODIFIER_MAP.get(type).contains(modifier);
    }

    /**
     * Returns a list of SearchParameters that consist of those associated with the
     * "Resource" base resource type, as
     * well as those associated with the specified resource type.
     */
    public static List<SearchParameter> getApplicableSearchParameters(String resourceType) throws Exception {
        List<SearchParameter> result = getFilteredBuiltinSearchParameters(resourceType);
        result.addAll(getUserDefinedSearchParameters(resourceType));
        return result;
    }

    /**
     * Parse query parameters for read and vread.
     * @param resourceType the resource type
     * @param queryParameters the query parameters
     * @param interaction read or vread
     * @param lenient true if lenient, false if strict
     * @return the FHIR search context
     * @throws Exception an exception
     */
    public static FHIRSearchContext parseReadQueryParameters(Class<?> resourceType,
            Map<String, List<String>> queryParameters, String interaction, boolean lenient) throws Exception {
        String resourceTypeName = resourceType.getSimpleName();

        // Read and vRead only allow general search parameters
        List<String> nonGeneralParams = queryParameters.keySet().stream().filter(k -> !FHIRConstants.GENERAL_PARAMETER_NAMES.contains(k)).collect(Collectors.toList());
        for (String nonGeneralParam : nonGeneralParams) {
            FHIRSearchException se = SearchExceptionUtil.buildNewInvalidSearchException("Search parameter '" + nonGeneralParam
                + "' is not supported by " + interaction + ".");
            if (!lenient) {
                throw se;
            }
            log.log(Level.FINE, "Error while parsing search parameter '" + nonGeneralParam + "' for resource type " + resourceTypeName, se);
        }

        return parseCompartmentQueryParameters(null, null, resourceType, queryParameters, lenient);
    }


    public static FHIRSearchContext parseCompartmentQueryParameters(String compartmentName, String compartmentLogicalId,
            Class<?> resourceType, Map<String, List<String>> queryParameters) throws Exception {
        return parseCompartmentQueryParameters(compartmentName, compartmentLogicalId, resourceType, queryParameters, true);
    }

    /**
     * Check the configuration to see if the flag enabling the compartment search
     * optimization. Defaults to false so the behavior won't change unless it
     * is explicitly enabled in fhir-server-config. This is important, because
     * existing data must be reindexed (see $reindex custom operation) to
     * generate values for the ibm-internal compartment relationship params.
     * @return
     */
    public static boolean useStoredCompartmentParam() {
        return FHIRConfigHelper.getBooleanProperty(FHIRConfiguration.PROPERTY_USE_STORED_COMPARTMENT_PARAM, true);
    }

    /**
     * @param lenient
     *                Whether to ignore unknown or unsupported parameter
     * @return
     * @throws Exception
     */
    public static FHIRSearchContext parseCompartmentQueryParameters(String compartmentName, String compartmentLogicalId,
            Class<?> resourceType, Map<String, List<String>> queryParameters, boolean lenient) throws Exception {

        List<String> compartmentLogicalIds = Collections.singletonList(compartmentLogicalId);
        QueryParameter inclusionCriteria = buildInclusionCriteria(compartmentName, compartmentLogicalIds, resourceType.getSimpleName());
        FHIRSearchContext context = parseQueryParameters(resourceType, queryParameters, lenient);

        // Add the inclusion criteria to the front of the search parameter list
        if (inclusionCriteria != null) {
            context.getSearchParameters().add(0, inclusionCriteria);
        }

        return context;
    }

    /**
     * Build a query parameter to encapsulate the inclusion criteria for a compartment query
     *
     * @param compartmentName
     * @param compartmentLogicalIds
     * @param resourceType
     * @return
     * @throws FHIRSearchException
     */
    public static QueryParameter buildInclusionCriteria(String compartmentName, List<String> compartmentLogicalIds, String resourceType)
            throws FHIRSearchException {
        QueryParameter rootParameter = null;

        if (compartmentName != null && compartmentLogicalIds != null && !compartmentLogicalIds.isEmpty()) {
            // The inclusion criteria are represented as a chain of parameters, each with a value of the
            // compartmentLogicalId.
            // The query parsers will OR these parameters to achieve the compartment search.
            List<String> inclusionCriteria;

            if (useStoredCompartmentParam()) {
                // issue #1708. When enabled, use the ibm-internal-... compartment parameter. This
                // results in faster queries because only a single parameter is used to represent the
                // compartment membership.
<<<<<<< HEAD
                CompartmentUtil.checkValidCompartmentAndResource(compartmentName, resourceType.getSimpleName());
                inclusionCriteria = Collections.singletonList(CompartmentUtil.makeCompartmentParamName(compartmentName));
            } else {
                // pre #1708 behavior
                inclusionCriteria = CompartmentUtil.getCompartmentResourceTypeInclusionCriteria(compartmentName, resourceType.getSimpleName());
=======
                CompartmentUtil.checkValidCompartmentAndResource(compartmentName, resourceType);
                inclusionCriteria = Collections.singletonList(CompartmentUtil.makeCompartmentParamName(compartmentName));
            } else {
                // pre #1708 behavior
                inclusionCriteria = CompartmentUtil.getCompartmentResourceTypeInclusionCriteria(compartmentName, resourceType);
>>>>>>> 8507138a
            }

            for (String criteria : inclusionCriteria) {
                QueryParameter parameter  = new QueryParameter(Type.REFERENCE, criteria, null, null, true);
                for (String compartmentLogicalId : compartmentLogicalIds) {
                    QueryParameterValue value = new QueryParameterValue();
                    value.setValueString(compartmentName + "/" + compartmentLogicalId);
                    parameter.getValues().add(value);
                }

                if (rootParameter == null) {
                    rootParameter = parameter;
                } else {
                    if (rootParameter.getChain().isEmpty()) {
                        rootParameter.setNextParameter(parameter);
                    } else {
                        rootParameter.getChain().getLast().setNextParameter(parameter);
                    }
                }
            }
        }
        return rootParameter;
    }

    private static SearchConstants.Prefix getPrefix(String s) throws FHIRSearchException {

        SearchConstants.Prefix returnPrefix = null;

        for (SearchConstants.Prefix prefix : SearchConstants.Prefix.values()) {
            if (s.startsWith(prefix.value())) {
                returnPrefix = prefix;
                break;
            }
        }

        return returnPrefix;
    }

    /**
     * Determine if the parameter is a search result parameter.
     *
     * @param name - the parameter name
     * @return true if the parameter is a search result parameter, false otherwise
     */
    public static boolean isSearchResultParameter(String name) {
        return (SearchConstants.SEARCH_RESULT_PARAMETER_NAMES.contains(name) ||
                name.startsWith(SearchConstants.INCLUDE + SearchConstants.COLON_DELIMITER_STR) ||
                name.startsWith(SearchConstants.REVINCLUDE + SearchConstants.COLON_DELIMITER_STR));
    }

    public static boolean isSearchSingletonParameter(String name) {
        return SearchConstants.SEARCH_SINGLETON_PARAMETER_NAMES.contains(name);
    }

    public static boolean isGeneralParameter(String name) {
        return FHIRConstants.GENERAL_PARAMETER_NAMES.contains(name);
    }

    private static void parseSearchResultParameter(Class<?> resourceType, FHIRSearchContext context, String name,
            List<String> values) throws FHIRSearchException {
        String resourceTypeName = resourceType.getSimpleName();
        try {
            String first = values.get(0);
            // pageSize and pageNumber validation occurs in the persistence layer
            if (SearchConstants.COUNT.equals(name)) {
                int pageSize = Integer.parseInt(first);

                if (pageSize < 0) {
                    throw new IllegalArgumentException("pageSize must be greater than or equal to zero");
                } else if (pageSize == 0) {
                    // if _count has the value 0, this shall be treated the same as _summary=count
                    // https://www.hl7.org/fhir/r4/search.html#count
                    context.setSummaryParameter(SummaryValueSet.COUNT);
                } else {
                    // If the user specified a value > max, then use the max.
                    if (pageSize > SearchConstants.MAX_PAGE_SIZE) {
                        pageSize = SearchConstants.MAX_PAGE_SIZE;
                    }
                    context.setPageSize(pageSize);
                }
            } else if (SearchConstants.PAGE.equals(name)) {
                int pageNumber = Integer.parseInt(first);
                context.setPageNumber(pageNumber);
            } else if (SearchConstants.SORT.equals(name) && first != null) {
                // in R4, we only look for _sort
                // Only first value is used, which matches behavior of other parameters that are supposed to be specified at most once
                sort.parseSortParameter(resourceTypeName, context, first);
            } else if (name.startsWith(SearchConstants.INCLUDE) || name.startsWith(SearchConstants.REVINCLUDE)) {
                parseInclusionParameter(resourceType, context, name, values);
            } else if (SearchConstants.ELEMENTS.equals(name) && first != null) {
                // Only first value is used, which matches behavior of other parameters that are supposed to be specified at most once
                parseElementsParameter(resourceType, context, first);
            } else if (SearchConstants.SUMMARY.equals(name) && first != null) {
                context.setSummaryParameter(SummaryValueSet.from(first));
            } else if (SearchConstants.TOTAL.equals(name) && first != null) {
                context.setTotalParameter(TotalValueSet.from(first));
            }
        } catch (FHIRSearchException se) {
            throw se;
        } catch (Exception e) {
            throw SearchExceptionUtil.buildNewParseParameterException(name, e);
        }
    }

    public static boolean isChainedParameter(String name) {
        return name.contains(SearchConstants.CHAINED_PARAMETER_CHARACTER);
    }

    public static boolean isReverseChainedParameter(String code) {
        return code.startsWith(SearchConstants.HAS);
    }

    private static QueryParameter parseChainedParameter(HashSet<String> resourceTypes, String name, String valuesString, FHIRSearchContext context)
            throws Exception {
        QueryParameter rootParameter = null;
        Class<?> resourceType = null;

        // declared here so we can remember the values from the last component in the chain after looping
        SearchParameter searchParameter = null;
        Modifier modifier = null;
        boolean checkForLogicalId = false;
        try {
            List<String> components = Arrays.asList(name.split("\\."));
            int lastIndex = components.size() - 1;
            int currentIndex = 0;

            Type type = null;

            for (String component : components) {
                modifier = null;
                String modifierResourceTypeName = null;
                String parameterName = component;

                // Optimization opportunity
                // substring + indexOf and contains execute similar operations
                // collapsing the branching logic is ideal
                int loc = parameterName.indexOf(SearchConstants.COLON_DELIMITER);
                if (loc > 0) {
                    // QueryParameter modifier exists
                    String mod = parameterName.substring(loc + 1);
                    if (ModelSupport.isResourceType(mod)) {
                        modifier                 = Modifier.TYPE;
                        modifierResourceTypeName = mod;
                    } else {
                        modifier = Modifier.fromValue(mod);
                    }

                    if (modifier != null && !Modifier.TYPE.equals(modifier)
                            && currentIndex < lastIndex) {
                        throw SearchExceptionUtil.buildNewInvalidSearchException(
                                String.format(MODIFIER_NOT_ALLOWED_WITH_CHAINED_EXCEPTION, modifier));
                    }
                    parameterName = parameterName.substring(0, parameterName.indexOf(":"));
                } else {
                    modifier = null;
                }

                Set<String> modifierResourceTypeNameForResourceTypes = new HashSet<>();
                for (String resTypeName: resourceTypes) {
                    searchParameter = getSearchParameter(ModelSupport.getResourceType(resTypeName), parameterName);
                    throwSearchParameterExceptionIfNull(searchParameter, parameterName, resTypeName, context);

                    type = Type.fromValue(searchParameter.getType().getValue());
                    if (!Type.REFERENCE.equals(type) && currentIndex < lastIndex) {
                        throw SearchExceptionUtil.buildNewInvalidSearchException(
                            String.format(TYPE_NOT_ALLOWED_WITH_CHAINED_PARAMETER_EXCEPTION, type));
                    }

                    List<ResourceType> targets = searchParameter.getTarget();
                    if (modifierResourceTypeName != null && !targets.contains(ResourceType.of(modifierResourceTypeName))) {
                        throw SearchExceptionUtil.buildNewInvalidSearchException(
                            String.format(MODIFIYERRESOURCETYPE_NOT_ALLOWED_FOR_RESOURCETYPE, modifierResourceTypeName,
                                parameterName, resTypeName));
                    }

                    if (modifierResourceTypeName == null && targets.size() > 1) {
                        if (currentIndex < lastIndex) {
                            throw SearchExceptionUtil.buildNewInvalidSearchException(
                                String.format(SEARCH_PARAMETER_MODIFIER_NAME, parameterName));
                        } else if (Type.REFERENCE.equals(type)) {
                            checkForLogicalId = true;
                        }
                    }

                    if (modifierResourceTypeName == null && currentIndex < lastIndex) {
                        modifier                 = Modifier.TYPE;
                        modifierResourceTypeNameForResourceTypes.add(targets.get(0).getValue());
                    }
                }

                if (modifierResourceTypeNameForResourceTypes.size() > 1) {
                    String.format(DIFFERENT_MODIFIYERRESOURCETYPES_FOUND_FOR_RESOURCETYPES, parameterName);
                } else if (modifierResourceTypeNameForResourceTypes.size() == 1) {
                    modifierResourceTypeName = modifierResourceTypeNameForResourceTypes.iterator().next();
                }

                QueryParameter parameter = new QueryParameter(type, parameterName, modifier, modifierResourceTypeName);
                if (rootParameter == null) {
                    rootParameter = parameter;
                } else {
                    if (rootParameter.getChain().isEmpty()) {
                        rootParameter.setNextParameter(parameter);
                    } else {
                        rootParameter.getChain().getLast().setNextParameter(parameter);
                    }
                }

                // moves the movement of the chain.
                // Non standard resource support?
                if (currentIndex < lastIndex) {
                    // FHIRUtil.getResourceType(modifierResourceTypeName)
                    resourceTypes.clear();
                    resourceTypes.add(modifierResourceTypeName);
                }

                currentIndex++;
            } // end for loop

            List<QueryParameterValue> valueList =
                    processQueryParameterValueString(resourceType, searchParameter, modifier, rootParameter.getModifierResourceTypeName(), valuesString);

            if (checkForLogicalId) {
                // For last search parameter, if type REFERENCE and not scoped to single target resource type, check if
                // value is logical ID only. If so, throw an exception.
                checkQueryParameterValuesForLogicalIdOnly(rootParameter.getChain().getLast().getCode(), valueList, context);
            }

            rootParameter.getChain().getLast().getValues().addAll(valueList);
        } catch (FHIRSearchException e) {
            throw e;
        } catch (Exception e) {
            throw SearchExceptionUtil.buildNewChainedParameterException(name, e);
        }

        return rootParameter;
    }

    private static QueryParameter parseChainedParameter(Class<?> resourceType, String name, String valuesString, FHIRSearchContext context)
            throws Exception {

        QueryParameter rootParameter = null;

        try {
            List<String> components = Arrays.asList(name.split("\\."));
            int lastIndex = components.size() - 1;
            int currentIndex = 0;

            Type type = null;

            // declared here so we can remember the values from the last component in the chain after looping
            SearchParameter searchParameter = null;
            Modifier modifier = null;
            boolean checkForLogicalId = false;
            for (String component : components) {
                String modifierResourceTypeName = null;
                String parameterName = component;

                // Optimization opportunity
                // substring + indexOf and contains execute similar operations
                // collapsing the branching logic is ideal
                int loc = parameterName.indexOf(SearchConstants.COLON_DELIMITER);
                if (loc > 0) {
                    // QueryParameter modifier exists
                    String mod = parameterName.substring(loc + 1);
                    if (ModelSupport.isResourceType(mod)) {
                        modifier                 = Modifier.TYPE;
                        modifierResourceTypeName = mod;
                    } else {
                        modifier = Modifier.fromValue(mod);
                    }

                    if (modifier != null && !Modifier.TYPE.equals(modifier)
                            && currentIndex < lastIndex) {
                        throw SearchExceptionUtil.buildNewInvalidSearchException(
                                String.format(MODIFIER_NOT_ALLOWED_WITH_CHAINED_EXCEPTION, modifier.value()));
                    }
                    parameterName = parameterName.substring(0, parameterName.indexOf(":"));
                } else {
                    modifier = null;
                }

                searchParameter = getSearchParameter(resourceType, parameterName);
                throwSearchParameterExceptionIfNull(searchParameter, parameterName, resourceType.getSimpleName(), context);

                type = Type.fromValue(searchParameter.getType().getValue());
                if (!Type.REFERENCE.equals(type) && currentIndex < lastIndex) {
                    throw SearchExceptionUtil.buildNewInvalidSearchException(
                            String.format(TYPE_NOT_ALLOWED_WITH_CHAINED_PARAMETER_EXCEPTION, type.value()));
                }

                List<ResourceType> targets = searchParameter.getTarget();
                // Check if the modifier resource type is invalid.
                if (modifierResourceTypeName != null && !targets.contains(ResourceType.of(modifierResourceTypeName))) {
                    throw SearchExceptionUtil.buildNewInvalidSearchException(
                            String.format(MODIFIYERRESOURCETYPE_NOT_ALLOWED_FOR_RESOURCETYPE, modifierResourceTypeName,
                                    parameterName, resourceType.getSimpleName()));
                }

                if (modifierResourceTypeName == null && targets.size() > 1) {
                    if (currentIndex < lastIndex) {
                        throw SearchExceptionUtil.buildNewInvalidSearchException(
                            String.format(SEARCH_PARAMETER_MODIFIER_NAME, parameterName));
                    } else if (Type.REFERENCE.equals(type)) {
                        checkForLogicalId = true;
                    }
                }

                if (modifierResourceTypeName == null && currentIndex < lastIndex) {
                    modifierResourceTypeName = targets.get(0).getValue();
                    modifier                 = Modifier.TYPE;
                }

                QueryParameter parameter = new QueryParameter(type, parameterName, modifier, modifierResourceTypeName);
                if (rootParameter == null) {
                    rootParameter = parameter;
                } else {
                    if (rootParameter.getChain().isEmpty()) {
                        rootParameter.setNextParameter(parameter);
                    } else {
                        rootParameter.getChain().getLast().setNextParameter(parameter);
                    }
                }

                // moves the movement of the chain.
                // Non standard resource support?
                if (currentIndex < lastIndex) {
                    // FHIRUtil.getResourceType(modifierResourceTypeName)
                    resourceType = ModelSupport.getResourceType(modifierResourceTypeName);
                }

                currentIndex++;
            } // end for loop

            List<QueryParameterValue> valueList =
                    processQueryParameterValueString(resourceType, searchParameter, modifier, rootParameter.getModifierResourceTypeName(), valuesString);

            if (checkForLogicalId) {
                // For last search parameter, if type REFERENCE and not scoped to single target resource type, check if
                // value is logical ID only. If so, throw an exception.
                checkQueryParameterValuesForLogicalIdOnly(rootParameter.getChain().getLast().getCode(), valueList, context);
            }

            rootParameter.getChain().getLast().getValues().addAll(valueList);
        } catch (FHIRSearchException e) {
            throw e;
        } catch (Exception e) {
            throw SearchExceptionUtil.buildNewChainedParameterException(name, e);
        }

        return rootParameter;
    }

    /**
     * Transforms the passed string representing reverse chain search criteria, into
     * an actual chain of QueryParameter objects. This method consumes strings of this form:
     * @formatter:off
     * <pre>
     *      +-------------------------------------------------------------------+
     *      |                                                                   |
     *      V                                                                   |
     * >>---+--- "_has:{referenced-by-resource-type}:{reference-parameter}:" ---+--- "{search-parameter}" ---><
     * </pre>
     * @formatter:on
     * See the FHIR specification for details:
     * <a href="https://www.hl7.org/fhir/search.html#has"</a>
     *
     * @param resourceType
     *     Search type.
     * @param reverseChainParameterString
     *     Reverse chain search parameter string.
     * @param valuesString
     *     String containing the final search value.
     * @param context
     *     Search context.
     * @return QueryParameter
     *     The root of a parameter chain for the reverse chain criteria.
     */
    private static QueryParameter parseReverseChainedParameter(Class<?> resourceType, String reverseChainParameterString, String valuesString, FHIRSearchContext context) throws Exception {

        QueryParameter rootParameter = null;

        try {
            // Strip leading '_has:' and then split by ':_has:'
            List<String> components = Arrays.asList(reverseChainParameterString.replaceFirst(HAS_DELIMITER.substring(1), "").split(HAS_DELIMITER));

            if (components.size() == 0) {
                throw SearchExceptionUtil.buildNewInvalidSearchException(INCORRECT_NUMBER_OF_COMPONENTS_FOR_REVERSE_CHAIN_SEARCH);
            }

            int currentIndex = 0;
            int lastIndex = components.size() - 1;

            for (String component : components) {
                // Split into subcomponents by colon delimiter
                List<String> subcomponents = Arrays.asList(component.split(SearchConstants.COLON_DELIMITER_STR, 3));

                // Validate correct number of subcomponents
                if ((currentIndex < lastIndex && subcomponents.size() != 2) ||
                        (currentIndex == lastIndex && subcomponents.size() != 3)) {
                    throw SearchExceptionUtil.buildNewInvalidSearchException(INCORRECT_NUMBER_OF_COMPONENTS_FOR_REVERSE_CHAIN_SEARCH);
                }

                // Validate referenced-by resource type
                String referencedByResourceTypeName = subcomponents.get(0);
                Class<? extends Resource> referencedByResourceType = ModelSupport.getResourceType(referencedByResourceTypeName);
                if (referencedByResourceType == null) {
                    throw SearchExceptionUtil.buildNewInvalidSearchException(
                        String.format(INVALID_RESOURCE_TYPE_FOR_REVERSE_CHAIN_SEARCH, referencedByResourceTypeName));
                }

                // Validate reference search parameter
                String referenceSearchParameterName = subcomponents.get(1);
                SearchParameter referenceSearchParameter = getSearchParameter(referencedByResourceType, referenceSearchParameterName);
                throwSearchParameterExceptionIfNull(referenceSearchParameter, referenceSearchParameterName, referencedByResourceTypeName, context);
                if (!Type.REFERENCE.equals(Type.fromValue(referenceSearchParameter.getType().getValue()))) {
                    throw SearchExceptionUtil.buildNewInvalidSearchException(
                        String.format(PARAMETER_TYPE_NOT_REFERENCE_FOR_REVERSE_CHAIN_SEARCH, referenceSearchParameterName));
                }

                // Validate resource type is one of the reference search parameter target resource types
                if (!referenceSearchParameter.getTarget().contains(ResourceType.of(resourceType.getSimpleName()))) {
                    throw SearchExceptionUtil.buildNewInvalidSearchException(
                        String.format(TARGET_TYPE_OF_REFERENCE_PARAMETER_NOT_VALID_FOR_REVERSE_CHAIN_SEARCH,
                            referenceSearchParameterName, resourceType.getSimpleName()));
                }

                // Create new QueryParameter
                QueryParameter parameter = new QueryParameter(Type.REFERENCE, referenceSearchParameterName, Modifier.TYPE, referencedByResourceTypeName, false, true);
                if (rootParameter == null) {
                    rootParameter = parameter;
                } else if (rootParameter.getChain().isEmpty()) {
                    rootParameter.setNextParameter(parameter);
                } else {
                    rootParameter.getChain().getLast().setNextParameter(parameter);
                }

                if (currentIndex == lastIndex) {
                    // Add last search parameter
                    String parameterName = subcomponents.get(2);
                    if (isChainedParameter(parameterName)) {
                        QueryParameter lastParameter = parseChainedParameter(referencedByResourceType, parameterName, valuesString, context);
                        if (rootParameter.getChain().isEmpty()) {
                            rootParameter.setNextParameter(lastParameter);
                        } else {
                            rootParameter.getChain().getLast().setNextParameter(lastParameter);
                        }
                    } else {
                        String modifierName = null;
                        Modifier modifier = null;
                        String modifierResourceTypeName = null;

                        // Check if modifier is specified
                        int index = parameterName.indexOf(":");
                        if (index != -1) {
                            modifierName = parameterName.substring(index + 1);
                            parameterName = parameterName.substring(0, index);
                        }

                        SearchParameter searchParameter = getSearchParameter(referencedByResourceType, parameterName);
                        throwSearchParameterExceptionIfNull(searchParameter, parameterName, referencedByResourceTypeName, context);
                        Type type = Type.fromValue(searchParameter.getType().getValue());

                        if (modifierName != null) {
                            if (ModelSupport.isResourceType(modifierName)) {
                                modifier = Modifier.TYPE;
                                modifierResourceTypeName = modifierName;
                            } else {
                                try {
                                    modifier = Modifier.fromValue(modifierName);
                                } catch (IllegalArgumentException e) {
                                    String msg = "Undefined Modifier: '" + URLEncoder.encode(modifierName, "UTF-8") + "'";
                                    throw SearchExceptionUtil.buildNewInvalidSearchException(msg);
                                }
                            }
                            if (!isAllowed(type, modifier)) {
                                String msg = "Unsupported type/modifier combination: '" + type.value() + "'/'" + modifier.value() + "'";
                                throw SearchExceptionUtil.buildNewInvalidSearchException(msg);
                            }
                        }

                        // Process value string
                        List<QueryParameterValue> valueList = processQueryParameterValueString(referencedByResourceType, searchParameter,
                            modifier, modifierResourceTypeName, valuesString);

                        if (Type.REFERENCE == type && searchParameter.getTarget().size() > 1 && modifierResourceTypeName == null) {
                            // For last search parameter, if type REFERENCE and not scoped to single target resource type, check if
                            // value is logical ID only. If so, throw an exception.
                            checkQueryParameterValuesForLogicalIdOnly(parameterName, valueList, context);
                        }

                        QueryParameter lastParameter = new QueryParameter(type, parameterName, modifier, modifierResourceTypeName, valueList);
                        if (rootParameter.getChain().isEmpty()) {
                            rootParameter.setNextParameter(lastParameter);
                        } else {
                            rootParameter.getChain().getLast().setNextParameter(lastParameter);
                        }

                        // Check search restrictions based on the SearchParameter
                        checkSearchParameterRestrictions(parameterName, searchParameter, Collections.singletonList(lastParameter));
                    }
                } else {
                    // Get ready for next parameter in chain
                    resourceType = referencedByResourceType;
                    currentIndex++;
                }
            }
        } catch (FHIRSearchException e) {
            throw e;
        } catch (Exception e) {
            throw SearchExceptionUtil.buildNewReverseChainedParameterException(SearchConstants.HAS, e);
        }

        return rootParameter;
    }

    /**
     * Transforms the passed QueryParameter representing chained inclusion criteria, into
     * an actual chain of QueryParameter objects. This method consumes QueryParameters
     * with names of this form:
     * <pre>
     * "{attribute1}.{attribute2}:{resourceType}"
     * </pre>
     * For specific examples of chained inclusion criteria, see the FHIR spec for the
     * <a href="https://www.hl7.org/fhir/compartment-patient.html">Patient compartment</a>
     *
     * @param inclusionCriteriaParm
     * @return QueryParameter - The root of a parameter chain for chained inclusion
     *         criteria.
     */
    public static QueryParameter parseChainedInclusionCriteria(QueryParameter inclusionCriteriaParm) {
        QueryParameter rootParameter = null;
        QueryParameter chainedInclusionCriteria = null;
        String[] qualifiedInclusionCriteria;
        String[] parmNames = inclusionCriteriaParm.getCode().split("\\.");
        String resourceType = inclusionCriteriaParm.getCode().split(SearchConstants.COLON_DELIMITER_STR)[1];
        for (int i = 0; i < parmNames.length; i++) {

            // indexOf(char) is faster than contains str
            if (parmNames[i].indexOf(SearchConstants.COLON_DELIMITER) != -1) {
                qualifiedInclusionCriteria = parmNames[i].split(SearchConstants.COLON_DELIMITER_STR);
                chainedInclusionCriteria   =
                        new QueryParameter(Type.REFERENCE, qualifiedInclusionCriteria[0], null,
                                resourceType, inclusionCriteriaParm.getValues());
            } else {
                chainedInclusionCriteria =
                        new QueryParameter(Type.REFERENCE, parmNames[i], null, resourceType);
            }
            if (rootParameter == null) {
                rootParameter = chainedInclusionCriteria;
            } else if (rootParameter.getNextParameter() == null) {
                rootParameter.setNextParameter(chainedInclusionCriteria);
            } else {
                rootParameter.getChain().getLast().setNextParameter(chainedInclusionCriteria);
            }
        }
        return rootParameter;
    }

    /**
     * Normalizes a string to be used as a search parameter value. All accents and
     * diacritics are removed. Consecutive whitespace characters are replaced with
     * a single space. And then the string is transformed to lower case.
     *
     * @param value the string to normalize
     * @return the normalized string
     */
    public static String normalizeForSearch(String value) {

        String normalizedValue = null;
        if (value != null) {
            normalizedValue = Normalizer.normalize(value, Form.NFD).replaceAll("\\p{InCombiningDiacriticalMarks}+", "");
            normalizedValue = normalizedValue.replaceAll("\\s+", " ").toLowerCase();
        }

        return normalizedValue;
    }

    /**
     * Parses _include and _revinclude search parameters contained in the query string, and produces
     * InclusionParameter objects to represent those parameters. The InclusionParameter objects are included
     * in the appropriate collections encapsulated in the passed FHIRSearchContext.
     *
     * @param resourceType
     *     the search resource type
     * @param context
     *     the search context
     * @param inclusionKeyword
     *     the type of inclusion, either '_include' or '_revinclude'
     * @param inclusionValues
     *     the inclusion values, each containing joinResourceType, searchParameterName,
     *     and optionally searchParameterTargetType, colon-delimited
     * @throws Exception
     */
    private static void parseInclusionParameter(Class<?> resourceType, FHIRSearchContext context, String inclusionKeyword, List<String> inclusionValues) throws Exception {

        String[] inclusionValueParts;
        String joinResourceType;
        String searchParameterName;
        String resourceTypeAndParameterName;
        String searchParameterTargetType;

        List<String> allowedIncludes = getSearchPropertyRestrictions(resourceType.getSimpleName(), SEARCH_PROPERTY_TYPE_INCLUDE);
        List<String> allowedRevIncludes = getSearchPropertyRestrictions(resourceType.getSimpleName(), SEARCH_PROPERTY_TYPE_REVINCLUDE);

        // Parse inclusionKeyword into parameter name and modifier (if present).
        Modifier modifier = null;
        int index = inclusionKeyword.indexOf(SearchConstants.COLON_DELIMITER_STR);
        if (index != -1) {
            String modifierString = inclusionKeyword.substring(index + 1);
            String parameterName = inclusionKeyword.substring(0, index);
            try {
                modifier = Modifier.fromValue(modifierString);
            } catch (IllegalArgumentException e) {}
            if (!Modifier.ITERATE.equals(modifier)) {
                // Invalid modifier
                manageException("Modifier ':" + modifierString + "' is not valid for " + parameterName, IssueType.INVALID, context, true);
                return;
            }
            inclusionKeyword = parameterName;
        }

        for (String inclusionValue : inclusionValues) {

            try {
                // Parse value into 3 parts: joinResourceType, searchParameterName, searchParameterTargetType
                inclusionValueParts = inclusionValue.split(":");
                if (inclusionValueParts.length < 2) {
                    manageException("A value for _include or _revinclude must have at least 2 parts separated by a colon.", IssueType.INVALID, context, true);
                    continue;
                }
                joinResourceType = inclusionValueParts[0];
                searchParameterName = inclusionValueParts[1];
                resourceTypeAndParameterName = joinResourceType + ":" + searchParameterName;
                searchParameterTargetType = inclusionValueParts.length == 3 ? inclusionValueParts[2] : null;

                if (SearchConstants.INCLUDE.equals(inclusionKeyword)) {

                    // For _include parameter, join resource type must match resource type being searched.
                    // For :iterate, we'll check after all include/revinclude parameters have been parsed.
                    if (!Modifier.ITERATE.equals(modifier) && !joinResourceType.equals(resourceType.getSimpleName())) {
                        manageException("The join resource type must match the resource type being searched.", IssueType.INVALID, context, true);
                        continue;
                    }

                    // Check allowed _include values
                    if (allowedIncludes != null && !allowedIncludes.contains(inclusionValue) && !allowedIncludes.contains(resourceTypeAndParameterName)) {
                        manageException("'" + inclusionValue + "' is not a valid _include parameter value for resource type '"
                                + resourceType.getSimpleName() + "'", IssueType.INVALID, context, true);
                        continue;
                    }
                }

                if (SearchConstants.REVINCLUDE.equals(inclusionKeyword)) {

                    // For _revinclude parameter, join resource type must be valid resource type
                    if (!ModelSupport.isResourceType(joinResourceType)) {
                        manageException("'" + joinResourceType + "' is not a valid resource type.", IssueType.INVALID, context, true);
                        continue;
                    }

                    // For _revinclude parameter, target resource type, if specified, must match resource type being searched.
                    // For :iterate, we'll check after all include/revinclude parameters have been parsed.
                    if (!Modifier.ITERATE.equals(modifier) && searchParameterTargetType != null && !searchParameterTargetType.equals(resourceType.getSimpleName())) {
                        manageException("The search parameter target type must match the resource type being searched.", IssueType.INVALID, context, true);
                        continue;
                    }

                    // Check allowed _revinclude values
                    if (allowedRevIncludes != null && !allowedRevIncludes.contains(inclusionValue) && !allowedRevIncludes.contains(resourceTypeAndParameterName)) {
                        manageException("'" + inclusionValue + "' is not a valid _revinclude parameter value for resource type '"
                                + resourceType.getSimpleName() + "'", IssueType.INVALID, context, true);
                        continue;
                    }
                }

                // Ensure that the Inclusion Parameter being parsed is a valid search parameter of type 'reference'.
                Map<String, SearchParameter> searchParametersMap;
                if (SearchConstants.WILDCARD.equals(searchParameterName)) {
                    searchParametersMap = getInclusionWildcardSearchParameters(resourceType.getSimpleName(), joinResourceType,
                        searchParameterTargetType, inclusionKeyword, modifier);
                    if (searchParametersMap.isEmpty()) {
                        log.fine("No valid inclusion parameters found for wildcard search.");
                    }
                } else {
                    SearchParameter searchParm = getSearchParameter(joinResourceType, searchParameterName);
                    if (searchParm == null) {
                        manageException("Undefined Inclusion Parameter: " + inclusionValue, IssueType.INVALID, context, true);
                        continue;
                    }
                    if (!SearchParamType.REFERENCE.equals(searchParm.getType())) {
                        manageException("Inclusion Parameter must be of type 'reference'. The passed Inclusion Parameter is of type '"
                                + searchParm.getType().getValue() + "': " + inclusionValue, IssueType.INVALID, context, true);
                        continue;
                    }
                    if (searchParameterTargetType != null && !isValidTargetType(searchParameterTargetType, searchParm)) {
                        manageException("Search parameter target type '" + searchParameterTargetType +
                            "' is not valid for inclusion search parameter '" + searchParm.getCode() + "'", IssueType.INVALID, context, true);
                        continue;
                    }
                    searchParametersMap = Collections.singletonMap(searchParameterName, searchParm);
                }

                List<InclusionParameter> inclusionParameters = new ArrayList<>();
                for (SearchParameter searchParameter : searchParametersMap.values()) {
                    inclusionParameters.addAll(buildInclusionParameters(resourceType, joinResourceType,
                        searchParameter, searchParameterTargetType, modifier, inclusionKeyword, context));
                }
                if (SearchConstants.INCLUDE.equals(inclusionKeyword)) {
                    context.getIncludeParameters().addAll(inclusionParameters);
                } else {
                    context.getRevIncludeParameters().addAll(inclusionParameters);
                }
            } catch (FHIRSearchException se) {
                // There's a number of places that throw within this try block. In all cases we want the same behavior:
                // If we're in lenient mode and there was an issue parsing the inclusion parameter then log and move on to the next one.
                if (context.isLenient()) {
                    String msg = "Inclusion parameter '" + inclusionKeyword + "' with value '" + inclusionValue + "' ignored";
                    log.log(Level.FINE, msg, se);
                    context.addOutcomeIssue(FHIRUtil.buildOperationOutcomeIssue(IssueSeverity.WARNING, IssueType.INVALID, msg));
                } else {
                    throw se;
                }
            }
        }
    }

    /**
     * Retrieves the search property restrictions.
     *
     * @param resourceType the resource type
     * @param propertyType the property type
     * @return list of allowed values for the search property, or null if no restrictions
     * @throws Exception
     *             an exception
     */
    private static List<String> getSearchPropertyRestrictions(String resourceType, String propertyType) throws Exception {
        String propertyField = null;
        if (SEARCH_PROPERTY_TYPE_INCLUDE.equals(propertyType)) {
            propertyField = FHIRConfiguration.PROPERTY_FIELD_RESOURCES_SEARCH_INCLUDES;
        }
        else if (SEARCH_PROPERTY_TYPE_REVINCLUDE.equals(propertyType)) {
            propertyField = FHIRConfiguration.PROPERTY_FIELD_RESOURCES_SEARCH_REV_INCLUDES;
        }

        // Retrieve the "resources" config property group.
        if (propertyField != null) {
            PropertyGroup rsrcsGroup = FHIRConfigHelper.getPropertyGroup(FHIRConfiguration.PROPERTY_RESOURCES);
            if (rsrcsGroup != null) {
                List<PropertyEntry> rsrcsEntries = rsrcsGroup.getProperties();
                if (rsrcsEntries != null && !rsrcsEntries.isEmpty()) {

                    // Try to find search property for matching resource type
                    for (PropertyEntry rsrcsEntry : rsrcsEntries) {
                        if (resourceType.equals(rsrcsEntry.getName())) {
                            PropertyGroup resourceTypeGroup = (PropertyGroup) rsrcsEntry.getValue();
                            if (resourceTypeGroup != null) {
                                return resourceTypeGroup.getStringListProperty(propertyField);
                            }
                        }
                    }

                    // Otherwise, try to find search property for "Resource" resource type
                    for (PropertyEntry rsrcsEntry : rsrcsEntries) {

                        // Check if matching resource type
                        if (SearchConstants.RESOURCE_RESOURCE.equals(rsrcsEntry.getName())) {
                            PropertyGroup resourceTypeGroup = (PropertyGroup) rsrcsEntry.getValue();
                            if (resourceTypeGroup != null) {
                                return resourceTypeGroup.getStringListProperty(propertyField);
                            }
                        }
                    }
                }
            }
        }

        return null;
    }

    /**
     * Builds and returns a collection of InclusionParameter objects representing
     * occurrences of the _include or _revinclude search result parameter in the query string.
     *
     * @param resourceType the primary search parameter resource type
     * @param joinResourceType the inclusion parameter join resource type
     * @param searchParm the inclusion search parameter
     * @param searchParameterTargetType the inclusion parameter target resource type
     * @param modifier the inclusion keyword modifier
     * @param inclusionKeyword the inclusion keyword (_include or _revinclude)
     * @param FHIRSearchContext the context
     * @return a list of InclusionParameter objects
     * @throws FHIRSearchException
     */
    private static List<InclusionParameter> buildInclusionParameters(Class<?> resourceType, String joinResourceType,
        SearchParameter searchParm, String searchParameterTargetType, Modifier modifier, String inclusionKeyword,
        FHIRSearchContext context) throws FHIRSearchException {

        List<InclusionParameter> inclusionParameters = new ArrayList<>();
        String searchParameterCode = searchParm.getCode().getValue();

        // If no searchParameterTargetType was specified, and if an :iterate parameter, create
        // an InclusionParameter instance for each of the search parameter's defined target types.
        if (searchParameterTargetType == null) {
            // If no searchParameterTargetType was specified, determine what to set
            if (SearchConstants.INCLUDE.equals(inclusionKeyword) || Modifier.ITERATE.equals(modifier)) {
                boolean userSpecified = (SearchConstants.INCLUDE.equals(inclusionKeyword) || searchParm.getTarget().size() > 1) ? false : true;
                // Create an InclusionParameter instance for each of the search parameter's defined target types
                for (Code targetType : searchParm.getTarget()) {
                    inclusionParameters
                        .add(new InclusionParameter(joinResourceType, searchParameterCode, targetType.getValue(), modifier, userSpecified));
                }
            } else {
                // This is a _revinclude without :iterate. If the primary search resource type is a valid target
                // type for the search parameter, create a single InclusionParameter instance with
                // searchParameterTargetType set to the primary search resource type.
                if (isValidTargetType(resourceType.getSimpleName(), searchParm)) {
                    inclusionParameters
                        .add(new InclusionParameter(joinResourceType, searchParameterCode, resourceType.getSimpleName(), modifier, false));
                } else {
                    manageException(INVALID_TARGET_TYPE_EXCEPTION, IssueType.INVALID, context, true);
                }
            }
        } else {
            // Create a single InclusionParameter instance using the specified searchParameterTargetType
            inclusionParameters.add(new InclusionParameter(joinResourceType, searchParameterCode, searchParameterTargetType, modifier, true));
        }
        return inclusionParameters;
    }

    /**
     * Verifies that the passed searchParameterTargetType is a valid target type for
     * the passed searchParm
     *
     * @param searchParameterTargetType
     * @param searchParm
     * @return
     */
    private static boolean isValidTargetType(String searchParameterTargetType, SearchParameter searchParm) {

        boolean validTargetType = false;

        for (Code targetType : searchParm.getTarget()) {
            if (targetType.getValue().equals(searchParameterTargetType)) {
                validTargetType = true;
                break;
            }
        }
        return validTargetType;
    }

    /**
     * Parses _elements search result parameter contained in the query string, and
     * produces element String objects to
     * represent the values for _elements. Those Strings are included in the
     * elementsParameters collection contained in
     * the passed FHIRSearchContext.
     *
     * @param resourceType the resource type
     * @param context the search context
     * @param elements the elements
     * @throws Exception
     */
    private static void parseElementsParameter(Class<?> resourceType, FHIRSearchContext context,
            String elements) throws Exception {

        Set<String> resourceFieldNames = JsonSupport.getElementNames(resourceType);

        // For other parameters, we pass the comma-separated list of values to the PL
        // but for elements, we need to process that here
        for (String elementName : elements.split(SearchConstants.BACKSLASH_NEGATIVE_LOOKBEHIND + ",")) {
            try {
                if (elementName.startsWith("_")) {
                    throw SearchExceptionUtil.buildNewInvalidSearchException("Invalid element name: " + elementName);
                }
                if (!resourceFieldNames.contains(elementName)) {
                    manageException("Unknown element name: " + elementName, IssueType.INVALID, context, true);
                    continue;
                }
                context.addElementsParameter(elementName);
            } catch (FHIRSearchException se) {
                // If we're in lenient mode and there was an issue parsing the element then log and move on to the next one.
                if (context.isLenient()) {
                    String msg = "Element name '" + elementName + "' for resource type '" + resourceType.getSimpleName() + "' ignored";
                    log.log(Level.FINE, msg, se);
                    context.addOutcomeIssue(FHIRUtil.buildOperationOutcomeIssue(IssueSeverity.WARNING, IssueType.INCOMPLETE, msg));
                } else {
                    throw se;
                }
            }
        }
    }

    /**
     * Build the self link from the search parameters actually used by the server
     *
     * @throws URISyntaxException
     * @see https://hl7.org/fhir/r4/search.html#conformance
     */
    public static String buildSearchSelfUri(String requestUriString, FHIRSearchContext context)
            throws URISyntaxException {
        /*
         * the bulk of this method was refactored into UriBuilder.java the signature is
         * maintained here for backwards compatibility, and as a simple helper function.
         */
        return UriBuilder.builder().context(context).requestUri(requestUriString).toSearchSelfUri();
    }

    /**
     * Return only the "text" element, the 'id' element, the 'meta' element, and
     * only top-level mandatory elements.
     * The id, meta and the top-level mandatory elements will be added by the
     * ElementFilter automatically.
     *
     * @param resourceType
     * @return
     */
    public static Set<String> getSummaryTextElementNames(Class<?> resourceType) {
        // Align with other getSummaryxxx functions, we may need the input resourceType in the future
        Set<String> summaryTextList = new HashSet<>();
        summaryTextList.add("text");
        return Collections.unmodifiableSet(summaryTextList);
    }

    /**
     * Either throw a FHIRSearchException or log the error message, depending on if
     * we are in strict or lenient mode.
     *
     * @param message
     *     The error message.
     * @param issueType
     *     The issue type.
     * @param context
     *     The search context.
     * @param alwaysThrow
     *     Determine whether exception should be thrown even if in lenient mode.
     * @throws FHIRSearchException
     */
    private static void manageException(String message, IssueType issueType, FHIRSearchContext context, boolean alwaysThrow) throws FHIRSearchException {
        if (context.isLenient()) {
            log.fine(message);
            context.addOutcomeIssue(FHIRUtil.buildOperationOutcomeIssue(IssueSeverity.WARNING, issueType, message));
        }
        if (!context.isLenient() || alwaysThrow) {
            throw SearchExceptionUtil.buildNewInvalidSearchException(message);
        }
    }

    /**
     * Extracts the parameter values defining compartment membership.
     * @param fhirResource
     * @param compartmentRefParams a map of parameter names to a set of compartment names (resource types)
     * @return a map of compartment name to a set of unique compartment reference values
     */
    public static Map<String, Set<CompartmentReference>> extractCompartmentParameterValues(Resource fhirResource,
            Map<String, Set<java.lang.String>> compartmentRefParams) throws FHIRSearchException {
        final Map<String, Set<CompartmentReference>> result = new HashMap<>();
        final String resourceType = fhirResource.getClass().getSimpleName();

        // TODO, probably should use a Bundle.Entry value here if we are processing a bundle
        final String baseUrl = ReferenceUtil.getBaseUrl(null);

        try {
            EvaluationContext resourceContext = new FHIRPathEvaluator.EvaluationContext(fhirResource);

            // Extract any references we find matching parameters representing compartment membership.
            // For example CareTeam.participant can be used to refer to a Patient or RelatedPerson resource:
            // "participant": { "reference": "Patient/abc123" }
            // "participant": { "reference": "RelatedPerson/abc456" }
            for (Map.Entry<String, Set<String>> paramEntry : compartmentRefParams.entrySet()) {
                final String searchParm = paramEntry.getKey();

                // Ignore {def} which is used in the compartment definition where
                // no other search parm is given (e.g. Encounter->Encounter).
                if (!COMPARTMENT_PARM_DEF.equals(searchParm)) {
                    SearchParameter sp = SearchUtil.getSearchParameter(resourceType, searchParm);
                    if (sp != null && sp.getExpression() != null) {
                        String expression = sp.getExpression().getValue();

                        if (log.isLoggable(Level.FINE)) {
                            log.fine("searchParam = [" + resourceType + "] '" + searchParm + "'; expression = '" + expression + "'");
                        }
                        Collection<FHIRPathNode> nodes = FHIRPathEvaluator.evaluator().evaluate(resourceContext, expression);

                        if (log.isLoggable(Level.FINEST)) {
                            log.finest("Expression [" + expression + "], parameter-code ["
                                    + searchParm + "], size [" + nodes.size() + "]");
                        }

                        for (FHIRPathNode node : nodes) {
                            Reference reference = node.asElementNode().element().as(Reference.class);
                            ReferenceValue rv = ReferenceUtil.createReferenceValueFrom(reference, baseUrl);
                            if (rv.getType() != ReferenceType.DISPLAY_ONLY && rv.getType() != ReferenceType.INVALID) {

                                // Check that the target resource type of the reference matches one of the
                                // target resource types in the compartment definition.
                                final String compartmentName = rv.getTargetResourceType();
                                if (paramEntry.getValue().contains(compartmentName)) {
                                    // Add this reference to the set of references we're collecting for each compartment
                                    CompartmentReference cref = new CompartmentReference(searchParm, compartmentName, rv.getValue());
                                    Set<CompartmentReference> references = result.computeIfAbsent(compartmentName, k -> new HashSet<>());
                                    references.add(cref);
                                }
                            }
                        }
                    } else if (!useStoredCompartmentParam()) {
                       log.warning("Compartment parameter not found: [" + resourceType + "] '" + searchParm + "'. This will stop compartment searches from working correctly.");
                    }
                }
            }
        } catch (Exception e) {
            final String msg = "Unexpected exception extracting compartment references "
                    + " for resource type '" + resourceType + "'";
            log.log(Level.WARNING, msg, e);
            throw SearchExceptionUtil.buildNewInvalidSearchException(msg);
        }
        return result;
    }

    /**
     * Throw an exception if the specified search parameter is null.
     *
     * @param searchParameter the search parameter to check
     * @param parameterCode   the search parameter code
     * @param resourceType    the resource type the search parameter was specified for
     * @param context         the context
     * @throws FHIRSearchException
     */
    private static void throwSearchParameterExceptionIfNull(SearchParameter searchParameter, String parameterCode, String resourceType, FHIRSearchContext context) throws FHIRSearchException {
        if (searchParameter == null) {
            String msg = String.format(SEARCH_PARAMETER_NOT_FOUND, parameterCode, resourceType);
            if (context.isLenient()) {
                log.fine(msg);
                context.addOutcomeIssue(FHIRUtil.buildOperationOutcomeIssue(IssueSeverity.WARNING, IssueType.INVALID, msg));
            }
            throw SearchExceptionUtil.buildNewInvalidSearchException(msg);
        }
    }

    /**
     * Throw an exception if a logical ID-only value is found in the list of values.
     *
     * @param parameterCode the search parameter code
     * @param values        the list of parameter values to check
     * @param context       the context
     * @throws FHIRSearchException
     */
    private static void checkQueryParameterValuesForLogicalIdOnly(String parameterCode, List<QueryParameterValue> values, FHIRSearchContext context) throws FHIRSearchException {
        for (QueryParameterValue value : values) {
            ReferenceValue refVal = ReferenceUtil.createReferenceValueFrom(value.getValueString(), null, ReferenceUtil.getBaseUrl(null));
            if (refVal.getType() == ReferenceType.LITERAL_RELATIVE && refVal.getTargetResourceType() == null) {
                String msg = String.format(LOGICAL_ID_VALUE_NOT_ALLOWED_FOR_REFERENCE_SEARCH, parameterCode, value.getValueString());
                if (context.isLenient()) {
                    log.fine(msg);
                    context.addOutcomeIssue(FHIRUtil.buildOperationOutcomeIssue(IssueSeverity.WARNING, IssueType.INVALID, msg));
                }
                throw SearchExceptionUtil.buildNewInvalidSearchException(msg);
            }
        }
    }

    /**
     * Build a parameter name (code) which can be used to uniquely represent the stored
     * composite sub-parameter (the values get added to the parameter_names table). We use
     * a prefix just to avoid any (albeit already remote) possibility of collision. Also
     * makes these more visible as something added by the implementation code, not from
     * a configuration file.
     * @param compositeCode
     * @param subParameterCode
     * @return
     */
    public static String makeCompositeSubCode(String compositeCode, String subParameterCode) {
        final StringBuilder result = new StringBuilder();
        result.append(IBM_COMPOSITE_PREFIX);
        result.append(compositeCode);
        result.append("_");
        result.append(subParameterCode);
        return result.toString();
    }

    /**
     * Check if the list of search parameters contains either _include or _revinclude.
     *
     * @param searchParameterCodes the set of search parameters to check
     * @return true if either _include or _revinclude found, false otherwise
     */
    public static boolean containsInclusionParameter(Set<String> searchParameterCodes) {
        for (String searchParameterCode : searchParameterCodes) {
            if (SearchConstants.INCLUDE.equals(searchParameterCode) ||
                    searchParameterCode.startsWith(SearchConstants.INCLUDE + SearchConstants.COLON_DELIMITER_STR) ||
                    SearchConstants.REVINCLUDE.equals(searchParameterCode) ||
                    searchParameterCode.startsWith(SearchConstants.REVINCLUDE + SearchConstants.COLON_DELIMITER_STR)) {
                return true;
            }
        }
        return false;
    }

    /**
     * Check if _include or _revinclude parameters with the :iterate modifier reference invalid resource types.
     * If in strict mode, throw a FHIRSearchException. If in lenient mode, log the invalid parameters and
     * remove those parameters from the search context.
     *
     * @param resourceType the search resource type
     * @param context the search context
     * @param lenient flag indicating lenient or strict mode
     * @throws FHIRSearchException
     */
    @SuppressWarnings("unused")
    public static void checkInclusionIterateParameters(String resourceType, FHIRSearchContext context, boolean lenient) throws FHIRSearchException {
        // Get the valid target types. If max number of iterations allowed is just 1, then that includes
        // base resource type and types in non-iterative _include and _revinclude parameters. If max number
        // of iterations allowed is more than 1, then that also includes types in iterative _include and
        // _revinclude parameters.
        Set<String> validJoinResourceTypesForInclude = new HashSet<>();
        Set<String> validTargetResourceTypesForRevInclude = new HashSet<>();
        validJoinResourceTypesForInclude.add(resourceType);
        validTargetResourceTypesForRevInclude.add(resourceType);
        context.getIncludeParameters().stream().filter(p -> !p.isIterate()).forEach(p -> {
            validJoinResourceTypesForInclude.add(p.getSearchParameterTargetType());
            validTargetResourceTypesForRevInclude.add(p.getSearchParameterTargetType());
        });
        context.getRevIncludeParameters().stream().filter(p -> !p.isIterate()).forEach(p -> {
            validJoinResourceTypesForInclude.add(p.getJoinResourceType());
            validTargetResourceTypesForRevInclude.add(p.getJoinResourceType());
        });
        // If we make maximum number of iterations configurable, we would need
        // to read the config here and replace MAX_INCLUSION_ITERATIONS with that value.
        if (SearchConstants.MAX_INCLUSION_ITERATIONS > 1) {
            context.getIncludeParameters().stream().filter(p -> p.isIterate()).forEach(p -> {
                validJoinResourceTypesForInclude.add(p.getSearchParameterTargetType());
                validTargetResourceTypesForRevInclude.add(p.getSearchParameterTargetType());
            });
            context.getRevIncludeParameters().stream().filter(p -> p.isIterate()).forEach(p -> {
                validJoinResourceTypesForInclude.add(p.getJoinResourceType());
                validTargetResourceTypesForRevInclude.add(p.getJoinResourceType());
            });
        }

        // Get the :iterate inclusion parameters that reference invalid resource types.
        // If in lenient mode, or if multiple added because no target type was specified,
        // log and remove. If in strict mode, or if only one valid target type, throw an exception.
        List<InclusionParameter> invalidIncludeParameters = new ArrayList<>();
        List<InclusionParameter> invalidRevIncludeParameters = new ArrayList<>();
        try {
            // _include parameters
            context.getIncludeParameters().stream().filter(p -> p.isIterate()).forEach(p -> {
                if (!validJoinResourceTypesForInclude.contains(p.getJoinResourceType())) {
                    String msg = "The join resource type '" + p.getJoinResourceType() +
                            "' for _include parameter '" + p.getSearchParameter() +
                            "' does not match a resource type being searched.";
                    if (lenient) {
                        log.fine(msg);
                    } else {
                        throw new RuntimeException(msg);
                    }
                    invalidIncludeParameters.add(p);
                }
            });
            // _revinclude parameters
            context.getRevIncludeParameters().stream().filter(p -> p.isIterate()).forEach(p -> {
                if (!validTargetResourceTypesForRevInclude.contains(p.getSearchParameterTargetType())) {
                    String msg = "The search parameter target type '" + p.getSearchParameterTargetType() +
                            "' for _revinclude parameter '" + p.getSearchParameter() +
                            "' does not match a resource type being searched.";
                    if (lenient || !p.isUserSpecifiedTargetType()) {
                        log.fine(msg);
                    } else {
                        throw new RuntimeException(msg);
                    }
                    invalidRevIncludeParameters.add(p);
                }
            });
        } catch (RuntimeException e) {
            throw SearchExceptionUtil.buildNewInvalidSearchException(e.getMessage());
        }

        // Remove invalid inclusion parameters
        context.getIncludeParameters().removeAll(invalidIncludeParameters);
        context.getRevIncludeParameters().removeAll(invalidRevIncludeParameters);
    }
}<|MERGE_RESOLUTION|>--- conflicted
+++ resolved
@@ -1580,19 +1580,11 @@
                 // issue #1708. When enabled, use the ibm-internal-... compartment parameter. This
                 // results in faster queries because only a single parameter is used to represent the
                 // compartment membership.
-<<<<<<< HEAD
-                CompartmentUtil.checkValidCompartmentAndResource(compartmentName, resourceType.getSimpleName());
-                inclusionCriteria = Collections.singletonList(CompartmentUtil.makeCompartmentParamName(compartmentName));
-            } else {
-                // pre #1708 behavior
-                inclusionCriteria = CompartmentUtil.getCompartmentResourceTypeInclusionCriteria(compartmentName, resourceType.getSimpleName());
-=======
                 CompartmentUtil.checkValidCompartmentAndResource(compartmentName, resourceType);
                 inclusionCriteria = Collections.singletonList(CompartmentUtil.makeCompartmentParamName(compartmentName));
             } else {
                 // pre #1708 behavior
                 inclusionCriteria = CompartmentUtil.getCompartmentResourceTypeInclusionCriteria(compartmentName, resourceType);
->>>>>>> 8507138a
             }
 
             for (String criteria : inclusionCriteria) {
