--- conflicted
+++ resolved
@@ -473,17 +473,13 @@
         }
 
         @Override
-<<<<<<< HEAD
         public PayloadPersistenceResponse storePayload(Resource resource, String logicalId, int newVersionNumber, String resourcePayloadKey) throws FHIRPersistenceException {
             // TODO Auto-generated method stub
-=======
-        public Future<PayloadKey> storePayload(Resource resource, String logicalId, int newVersionNumber) throws FHIRPersistenceException {
             return null;
         }
 
         @Override
         public List<Resource> readResourcesForRecords(List<ResourceChangeLogRecord> records) throws FHIRPersistenceException {
->>>>>>> 42b0e8ac
             return null;
         }
     }
