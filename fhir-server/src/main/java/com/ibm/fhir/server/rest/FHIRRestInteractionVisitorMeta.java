/*
 * (C) Copyright IBM Corp. 2021
 *
 * SPDX-License-Identifier: Apache-2.0
 */

package com.ibm.fhir.server.rest;

import static com.ibm.fhir.model.type.String.string;

import java.time.ZoneOffset;
import java.util.Collections;
import java.util.HashSet;
import java.util.List;
import java.util.Map;
import java.util.Set;
import java.util.concurrent.Callable;
import java.util.logging.Level;
import java.util.logging.Logger;
import java.util.stream.Collectors;

import javax.ws.rs.core.MultivaluedMap;
import javax.ws.rs.core.Response.Status;

import org.owasp.encoder.Encode;

import com.ibm.fhir.exception.FHIROperationException;
import com.ibm.fhir.model.patch.FHIRPatch;
import com.ibm.fhir.model.resource.Bundle;
import com.ibm.fhir.model.resource.Bundle.Entry;
import com.ibm.fhir.model.resource.OperationOutcome;
import com.ibm.fhir.model.resource.OperationOutcome.Issue;
import com.ibm.fhir.model.resource.Resource;
import com.ibm.fhir.model.type.CodeableConcept;
import com.ibm.fhir.model.type.Instant;
import com.ibm.fhir.model.type.Reference;
import com.ibm.fhir.model.type.code.IssueSeverity;
import com.ibm.fhir.model.type.code.IssueType;
import com.ibm.fhir.model.util.CollectingVisitor;
import com.ibm.fhir.model.util.FHIRUtil;
import com.ibm.fhir.persistence.context.FHIRPersistenceEvent;
import com.ibm.fhir.persistence.exception.FHIRPersistenceResourceDeletedException;
import com.ibm.fhir.persistence.exception.FHIRPersistenceResourceNotFoundException;
import com.ibm.fhir.search.SearchConstants;
import com.ibm.fhir.search.exception.FHIRSearchException;
import com.ibm.fhir.server.exception.FHIRRestBundledRequestException;
import com.ibm.fhir.server.spi.operation.FHIROperationContext;
import com.ibm.fhir.server.spi.operation.FHIRResourceHelpers;
import com.ibm.fhir.server.spi.operation.FHIRResourceHelpers.Interaction;
import com.ibm.fhir.server.spi.operation.FHIRRestOperationResponse;
import com.ibm.fhir.server.util.FHIRUrlParser;
import com.ibm.fhir.server.util.IssueTypeToHttpStatusMapper;

/**
 * Used to prepare bundle entries before they hit the persistence layer. For write operations
 * (CREATE, UPDATE, PATCH), the meta phase is responsible for establishing the identity of any
 * incoming resource, and updating the meta element accordingly. For other operations it is
 * currently a NOP, but in the future may be used for optimistic async reads when the payload
 * has been offloaded to another system.
 */
public class FHIRRestInteractionVisitorMeta extends FHIRRestInteractionVisitorBase {
    private static final Logger log = Logger.getLogger(FHIRRestInteractionVisitorPersist.class.getName());

    private static final boolean DO_VALIDATION = true;

    // True if the bundle is a transaction bundle, false if it's a batch bundle
    final boolean transaction;

    /**
     * Public constructor
     * @param helpers
     */
    public FHIRRestInteractionVisitorMeta(boolean transaction, FHIRResourceHelpers helpers, Map<String, String> localRefMap, Entry[] responseBundleEntries) {
        super(helpers, localRefMap, responseBundleEntries);
        this.transaction = transaction;
    }

    @Override
    public FHIRRestOperationResponse doSearch(int entryIndex, String requestDescription, FHIRUrlParser requestURL, long accumulatedTime, String type, String compartment, String compartmentId,
        MultivaluedMap<String, String> queryParameters, String requestUri, Resource contextResource, boolean checkInteractionAllowed) throws Exception {
        // NOP. Nothing to do
        logStart(entryIndex, requestDescription, requestURL);
        return null;
    }

    @Override
    public FHIRRestOperationResponse doVRead(int entryIndex, String requestDescription, FHIRUrlParser requestURL, long accumulatedTime, String type, String id, String versionId, MultivaluedMap<String, String> queryParameters)
        throws Exception {
        // NOP for now. TODO: when offloading payload, start an async read of the id/version payload
        logStart(entryIndex, requestDescription, requestURL);
        return null;
    }

    @Override
    public FHIRRestOperationResponse doRead(int entryIndex, String requestDescription, FHIRUrlParser requestURL, long accumulatedTime, String type, String id, boolean throwExcOnNull, boolean includeDeleted, Resource contextResource,
        MultivaluedMap<String, String> queryParameters, boolean checkInteractionAllowed) throws Exception {
        // NOP for now. TODO: when offloading payload, try an optimistic async read of the latest payload
        logStart(entryIndex, requestDescription, requestURL);
        return null;
    }

    @Override
    public FHIRRestOperationResponse doHistory(int entryIndex, String requestDescription, FHIRUrlParser requestURL, long accumulatedTime, String type, String id, MultivaluedMap<String, String> queryParameters, String requestUri)
        throws Exception {
        // NOP for now. TODO: optimistic async reads, if we can scope them properly
        logStart(entryIndex, requestDescription, requestURL);
        return null;
    }

    @Override
<<<<<<< HEAD
    public FHIRRestOperationResponse doCreate(int entryIndex, FHIRPersistenceEvent event, List<Issue> warnings, Entry validationResponseEntry, String requestDescription, FHIRUrlParser requestURL, long accumulatedTime, String type, Resource resource, String ifNoneExist, String localIdentifier) throws Exception {
=======
    public FHIRRestOperationResponse doCreate(int entryIndex, FHIRPersistenceEvent event, List<Issue> warnings,
            Entry validationResponseEntry, String requestDescription, FHIRUrlParser requestURL, long initialTime,
            String type, Resource resource, String ifNoneExist, String localIdentifier) throws Exception {
>>>>>>> b1f17ebd
        logStart(entryIndex, requestDescription, requestURL);

        // Skip CREATE if validation failed
        // TODO the logic in the old buildLocalRefMap uses SC_OK_STRING
        if (validationResponseEntry != null && !validationResponseEntry.getResponse().getStatus().equals(SC_ACCEPTED_STRING)) {
            return null;
        }

        // Use doInteraction so we can implement common exception handling in one place
        return doInteraction(entryIndex, requestDescription, accumulatedTime, () -> {
            // Validate that interaction is allowed for given resource type
            helpers.validateInteraction(Interaction.CREATE, type);

            // Inject the meta to the resource after optionally checking for ifNoneExist
            FHIRRestOperationResponse prepResponse = helpers.doCreateMeta(event, warnings, type, resource, ifNoneExist);
            if (prepResponse != null) {
                // ifNoneExist returned a result then add it to the result bundle which also
                // means this entry is complete.
                Entry entry = buildResponseBundleEntry(prepResponse, null, requestDescription, accumulatedTime);
                setEntryComplete(entryIndex, entry, requestDescription, accumulatedTime);

                if (localIdentifier != null && !localRefMap.containsKey(localIdentifier)) {
                    addLocalRefMapping(localIdentifier, prepResponse.getResource());
                }

                return null;
            }

            // Get the updated resource with the meta info
            Resource resourceWithMeta = event.getFhirResource();

            if (this.transaction) {
                resolveConditionalReferences(resourceWithMeta);
            }

            // Add the mapping between localIdentifier and the new logicalId from the resource
            if (localIdentifier != null && !localRefMap.containsKey(localIdentifier)) {
                addLocalRefMapping(localIdentifier, resourceWithMeta);
            }

            // Pass back the updated resource so it can be used in the next phase if required
            final String logicalId = resourceWithMeta.getId();
            return new FHIRRestOperationResponse(resourceWithMeta, logicalId, null);
        });
    }

    @Override
<<<<<<< HEAD
    public FHIRRestOperationResponse doUpdate(int entryIndex, FHIRPersistenceEvent event, Entry validationResponseEntry, String requestDescription, FHIRUrlParser requestURL, long accumulatedTime,
        String type, String id, Resource resource, Resource prevResource, String ifMatchValue, String searchQueryString,
        boolean skippableUpdate, String localIdentifier, List<Issue> warnings, boolean isDeleted, Integer ifNoneMatch) throws Exception {
=======
    public FHIRRestOperationResponse doUpdate(int entryIndex, FHIRPersistenceEvent event, Entry validationResponseEntry,
            String requestDescription, FHIRUrlParser requestURL, long initialTime, String type, String id,
            Resource resource, Resource prevResource, String ifMatchValue, String searchQueryString, boolean skippableUpdate,
            String localIdentifier, List<Issue> warnings, boolean isDeleted, Integer ifNoneMatch) throws Exception {
>>>>>>> b1f17ebd
        logStart(entryIndex, requestDescription, requestURL);

        // Skip UPDATE if validation failed
        if (validationResponseEntry != null && !validationResponseEntry.getResponse().getStatus().equals(SC_ACCEPTED_STRING)) {
            return null;
        }

        // Process the first (meta) phase of the update interaction
        return doInteraction(entryIndex, requestDescription, accumulatedTime, () -> {
            helpers.validateInteraction(Interaction.UPDATE, type);

            FHIRRestOperationResponse metaResponse = helpers.doUpdateMeta(event, type, id, null, resource, ifMatchValue, searchQueryString, skippableUpdate, !DO_VALIDATION, warnings);

            // If the update was skippable we might be able to skip the future persistence step
            if (metaResponse.isCompleted()) {
                Entry entry = buildResponseBundleEntry(metaResponse, null, requestDescription, accumulatedTime);
                setEntryComplete(entryIndex, entry, requestDescription, accumulatedTime);
            }

            // Get the updated resource with the meta info
            Resource resourceWithMeta = metaResponse.getResource();

            if (this.transaction) {
                resolveConditionalReferences(resourceWithMeta);
            }

            // Add the mapping between localIdentifier and the new logicalId from the resource
            if (localIdentifier != null && !localRefMap.containsKey(localIdentifier)) {
                addLocalRefMapping(localIdentifier, resourceWithMeta);
            }

            // Pass back the updated resource so it can be used in the next phase if required
            return metaResponse;
        });
    }

    @Override
    public FHIRRestOperationResponse doPatch(int entryIndex, FHIRPersistenceEvent event, Entry validationResponseEntry,
            String requestDescription, FHIRUrlParser requestURL, long accumulatedTime, String type, String id, Resource newResource,
            Resource prevResource, FHIRPatch patch, String ifMatchValue, String searchQueryString,
            boolean skippableUpdate, List<Issue> warnings, String localIdentifier) throws Exception {
        logStart(entryIndex, requestDescription, requestURL);
        // Skip PATCH if validation failed
        // TODO the logic in the old buildLocalRefMap uses SC_OK_STRING
        if (validationResponseEntry != null && !validationResponseEntry.getResponse().getStatus().equals(SC_ACCEPTED_STRING)) {
            return null;
        }

        // Process the first (meta) phase of the update interaction
        return doInteraction(entryIndex, requestDescription, accumulatedTime, () -> {
            // Validate that interaction is allowed for given resource type
            helpers.validateInteraction(Interaction.PATCH, type);
            FHIRRestOperationResponse metaResponse = helpers.doUpdateMeta(event, type, id, patch, null, ifMatchValue, searchQueryString, skippableUpdate, !DO_VALIDATION, warnings);

            // If the update was skippable we might be able to skip the future persistence step
            if (metaResponse.isCompleted()) {
                Entry entry = buildResponseBundleEntry(metaResponse, null, requestDescription, accumulatedTime);
                setEntryComplete(entryIndex, entry, requestDescription, accumulatedTime);
            }

            // Get the updated resource with the meta info
            Resource resourceWithMeta = metaResponse.getResource();

            if (this.transaction) {
                resolveConditionalReferences(resourceWithMeta);
            }

            // Add the mapping between localIdentifier and the new logicalId from the resource
            if (localIdentifier != null && !localRefMap.containsKey(localIdentifier)) {
                addLocalRefMapping(localIdentifier, resourceWithMeta);
            }

            // Pass back the updated resource so it can be used in the next phase if required
            return metaResponse;
        });
    }

    @Override
    public FHIRRestOperationResponse doInvoke(String method, int entryIndex, Entry validationResponseEntry, String requestDescription,
            FHIRUrlParser requestURL, long accumulatedTime, FHIROperationContext operationContext, String resourceTypeName, String logicalId,
            String versionId, Resource resource, MultivaluedMap<String, String> queryParameters) throws Exception {
        logStart(entryIndex, requestDescription, requestURL);
        // NOP
        return null;
    }

    @Override
    public FHIRRestOperationResponse doDelete(int entryIndex, String requestDescription, FHIRUrlParser requestURL, long accumulatedTime, String type, String id, String searchQueryString) throws Exception {
        logStart(entryIndex, requestDescription, requestURL);
        // NOP
        return null;
    }

    @Override
    public FHIRRestOperationResponse validationResponse(int entryIndex, Entry validationResponseEntry, String requestDescription, long accumulatedTime) throws Exception {
        // NOP
        return null;
    }

    private void logStart(int entryIndex, String requestDescription, FHIRUrlParser requestURL) {
        // Log our initial info message for this request.
        if (log.isLoggable(Level.FINE)) {
            log.fine("Processing bundled request: " + requestDescription.toString());
            if (log.isLoggable(Level.FINER)) {
                log.finer("--> path: '" + requestURL.getPath() + "'");
                log.finer("--> query: '" + requestURL.getQuery() + "'");
            }
        }

    }

    @Override
    public FHIRRestOperationResponse issue(int entryIndex, String requestDescription, long accumulatedTime, Status status, Entry responseEntry) throws Exception {
        // NOP
        return null;
    }

    /**
     * Scan the resource and collect any conditional references
     * @param resource
     * @return
     */
    private Set<String> getConditionalReferences(Resource resource) {
        Set<String> conditionalReferences = new HashSet<>();
        CollectingVisitor<Reference> visitor = new CollectingVisitor<>(Reference.class);
        resource.accept(visitor);
        for (Reference reference : visitor.getResult()) {
            if (reference.getReference() != null && reference.getReference().getValue() != null) {
                String value = reference.getReference().getValue();
                if (!value.startsWith("#") &&
                        !value.startsWith("urn:") &&
                        !value.startsWith("http:") &&
                        !value.startsWith("https:") &&
                        value.contains("?")) {
                    conditionalReferences.add(value);
                }
            }
        }
        return conditionalReferences;
    }

    /**
     * Scan the resource for any conditional references. For each one we find, perform the search
     * and add the result to the localRefMap.
     * @param resource
     * @throws Exception
     */
    private void resolveConditionalReferences(Resource resource) throws Exception {
        for (String conditionalReference : getConditionalReferences(resource)) {
            if (localRefMap.containsKey(conditionalReference)) {
                continue;
            }

            FHIRUrlParser parser = new FHIRUrlParser(conditionalReference);
            String type = parser.getPathTokens()[0];

            MultivaluedMap<String, String> queryParameters = parser.getQueryParameters();
            if (queryParameters.isEmpty()) {
                throw buildRestException("Invalid conditional reference: no query parameters found", IssueType.INVALID);
            }

            if (queryParameters.keySet().stream().anyMatch(key -> SearchConstants.SEARCH_RESULT_PARAMETER_NAMES.contains(key))) {
                throw buildRestException("Invalid conditional reference: only filtering parameters are allowed", IssueType.INVALID);
            }

            queryParameters.add("_summary", "true");
            queryParameters.add("_count", "1");

            // Do a search, but no need to check if the interaction is allowed
            Bundle bundle = helpers.doSearch(type, null, null, queryParameters, null, resource, false);

            int total = bundle.getTotal().getValue();

            if (total == 0) {
                throw buildRestException("Error resolving conditional reference: search '"
                        + Encode.forHtml(conditionalReference) + "' returned no results", IssueType.NOT_FOUND);
            }

            if (total > 1) {
                throw buildRestException("Error resolving conditional reference: search '"
                        + Encode.forHtml(conditionalReference) + "' returned multiple results", IssueType.MULTIPLE_MATCHES);
            }

            localRefMap.put(conditionalReference, type + "/" + bundle.getEntry().get(0).getResource().getId());
        }
    }

    private FHIROperationException buildRestException(String msg, IssueType issueType) {
        return buildRestException(msg, issueType, IssueSeverity.FATAL);
    }

    private FHIROperationException buildRestException(String msg, IssueType issueType, IssueSeverity severity) {
        return new FHIROperationException(msg).withIssue(buildOperationOutcomeIssue(severity, issueType, msg));
    }

    /**
     * Builds an OperationOutcomeIssue with the respective values for some of the fields.
     */
    private OperationOutcome.Issue buildOperationOutcomeIssue(IssueSeverity severity, IssueType type, String msg) {
        return OperationOutcome.Issue.builder()
                .severity(severity)
                .code(type)
                .details(CodeableConcept.builder().text(string(msg)).build())
                .build();
    }

    /**
     * Get the current time which can be used for the lastUpdated field
     * @return current time in UTC
     */
    protected Instant getCurrentInstant() {
        return Instant.now(ZoneOffset.UTC);

    }

    /**
     * Unified exception handling for each of the interaction calls
     * @param entryIndex
     * @param v
     * @param failFast
     * @param requestDescription
     * @param accumulatedTime
     * @throws Exception
     */
    private FHIRRestOperationResponse doInteraction(int entryIndex, String requestDescription, long accumulatedTime, Callable<FHIRRestOperationResponse> v) throws Exception {
        // If we're a transaction bundle, we want to fail as soon as we hit a problem
        final boolean failFast = transaction;
        final long start = System.nanoTime();
        try {
            return v.call();
        } catch (FHIRPersistenceResourceNotFoundException e) {
            if (failFast) {
                updateIssuesWithEntryIndexAndThrow(entryIndex, e);
            }

            // Record the error as an entry in the result bundle
            Entry entry = Entry.builder()
                    .resource(FHIRUtil.buildOperationOutcome(e, false))
                    .response(Entry.Response.builder()
                        .status(SC_NOT_FOUND_STRING)
                        .build())
                    .build();
            final long elapsed = System.nanoTime() - start;
            setEntryComplete(entryIndex, entry, requestDescription, accumulatedTime + elapsed);
        } catch (FHIRPersistenceResourceDeletedException e) {
            if (failFast) {
                updateIssuesWithEntryIndexAndThrow(entryIndex, e);
            }

            Entry entry = Entry.builder()
                    .resource(FHIRUtil.buildOperationOutcome(e, false))
                    .response(Entry.Response.builder()
                        .status(SC_GONE_STRING)
                        .build())
                    .build();
            final long elapsed = System.nanoTime() - start;
            setEntryComplete(entryIndex, entry, requestDescription, accumulatedTime + elapsed);
        } catch (FHIROperationException e) {
            if (failFast) {
                updateIssuesWithEntryIndexAndThrow(entryIndex, e);
            }

            Status status;
            if (e instanceof FHIRSearchException) {
                status = Status.BAD_REQUEST;
            } else {
                status = IssueTypeToHttpStatusMapper.issueListToStatus(e.getIssues());
            }

            Entry entry = Entry.builder()
                    .resource(FHIRUtil.buildOperationOutcome(e, false))
                    .response(Entry.Response.builder()
                        .status(string(Integer.toString(status.getStatusCode())))
                        .build())
                    .build();
            final long elapsed = System.nanoTime() - start;
            setEntryComplete(entryIndex, entry, requestDescription, accumulatedTime + elapsed);
        }

        return null;
    }
}<|MERGE_RESOLUTION|>--- conflicted
+++ resolved
@@ -108,13 +108,9 @@
     }
 
     @Override
-<<<<<<< HEAD
-    public FHIRRestOperationResponse doCreate(int entryIndex, FHIRPersistenceEvent event, List<Issue> warnings, Entry validationResponseEntry, String requestDescription, FHIRUrlParser requestURL, long accumulatedTime, String type, Resource resource, String ifNoneExist, String localIdentifier) throws Exception {
-=======
     public FHIRRestOperationResponse doCreate(int entryIndex, FHIRPersistenceEvent event, List<Issue> warnings,
-            Entry validationResponseEntry, String requestDescription, FHIRUrlParser requestURL, long initialTime,
+            Entry validationResponseEntry, String requestDescription, FHIRUrlParser requestURL, long accumulatedTime,
             String type, Resource resource, String ifNoneExist, String localIdentifier) throws Exception {
->>>>>>> b1f17ebd
         logStart(entryIndex, requestDescription, requestURL);
 
         // Skip CREATE if validation failed
@@ -162,16 +158,10 @@
     }
 
     @Override
-<<<<<<< HEAD
-    public FHIRRestOperationResponse doUpdate(int entryIndex, FHIRPersistenceEvent event, Entry validationResponseEntry, String requestDescription, FHIRUrlParser requestURL, long accumulatedTime,
-        String type, String id, Resource resource, Resource prevResource, String ifMatchValue, String searchQueryString,
-        boolean skippableUpdate, String localIdentifier, List<Issue> warnings, boolean isDeleted, Integer ifNoneMatch) throws Exception {
-=======
     public FHIRRestOperationResponse doUpdate(int entryIndex, FHIRPersistenceEvent event, Entry validationResponseEntry,
-            String requestDescription, FHIRUrlParser requestURL, long initialTime, String type, String id,
+            String requestDescription, FHIRUrlParser requestURL, long accumulatedTime, String type, String id,
             Resource resource, Resource prevResource, String ifMatchValue, String searchQueryString, boolean skippableUpdate,
             String localIdentifier, List<Issue> warnings, boolean isDeleted, Integer ifNoneMatch) throws Exception {
->>>>>>> b1f17ebd
         logStart(entryIndex, requestDescription, requestURL);
 
         // Skip UPDATE if validation failed
